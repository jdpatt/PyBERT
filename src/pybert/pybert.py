#! /usr/bin/env python

# pylint: disable=too-many-lines

"""
Bit error rate tester (BERT) simulator, written in Python.

Original Author: David Banas <capn.freako@gmail.com>

Original Date:   17 June 2014

Testing by: Mark Marlett <mark.marlett@gmail.com>

This Python script provides a GUI interface to a BERT simulator, which
can be used to explore the concepts of serial communication link design.

Copyright (c) 2014 by David Banas; All rights reserved World wide.

ToDo:
    1. Add optional AFE (4th-order Bessel-Thomson).
    2. Add eye contour plots.
"""

import logging
import platform
import queue
import time
from concurrent.futures import Future
from datetime import datetime
from os.path import dirname, join
from pathlib import Path
from typing import Callable, Optional

import numpy as np  # type: ignore
import skrf as rf
from numpy import arange, array, cos, exp, pad, pi, sinc, where, zeros
from numpy.fft import irfft, rfft  # type: ignore
from numpy.random import randint  # type: ignore
from pyibisami import AMIModel, AMIParamConfigurator, IBISModel
from pyibisami import __version__ as PyAMI_VERSION  # type: ignore
from scipy.interpolate import interp1d

from pybert import __version__ as VERSION
from pybert.bert import SimulationThread
from pybert.configuration import Configuration, InvalidConfigFileType
from pybert.constants import gPeakFreq, gPeakMag
from pybert.models.buffer import Receiver, Transmitter
from pybert.models.channel import Channel
from pybert.models.stimulus import BitPattern, ModulationType
from pybert.models.tx_tap import TxTapTuner
from pybert.optimization import OptThread
from pybert.results import Results
from pybert.utility import (
    calc_gamma,
    import_channel,
    lfsr_bits,
    raised_cosine,
    safe_log10,
    sdd_21,
    trim_impulse,
)
from pybert.utility.jitter import JitterAnalysis

logger = logging.getLogger("pybert")


<<<<<<< HEAD
class PyBERT:  # pylint: disable=too-many-instance-attributes
    """A serial communication link bit error rate tester (BERT) simulator with a GUI interface.
=======
class PyBERT(HasTraits):  # pylint: disable=too-many-instance-attributes
    """
    A serial communication link bit error rate tester (BERT) simulator with
    a GUI interface.
>>>>>>> e4515eda

    Useful for exploring the concepts of serial communication link design.
    """

<<<<<<< HEAD
    def __init__(
        self,
        run_simulation: bool = False,
        tx: Transmitter = Transmitter(),
        channel: Channel = Channel(),
        rx: Receiver = Receiver(),
    ) -> None:
        """Initialize the PyBERT class.
=======
    # Independent variables

    # - Simulation Control
    bit_rate = Range(low=0.1, high=250.0, value=10.0)    #: (Gbps)
    nbits = Range(low=1000, high=10000000, value=15000)  #: Number of bits to simulate.
    eye_bits = Int(10160)                                #: Number of bits used to form eye.
    pattern = Map(
        {
            "PRBS-7": [7, 6],
            "PRBS-9": [9, 5],
            "PRBS-11": [11, 9],
            "PRBS-13": [13, 12, 2, 1],
            "PRBS-15": [15, 14],
            "PRBS-20": [20, 3],
            "PRBS-23": [23, 18],
            "PRBS-31": [31, 28],
        },
        default_value="PRBS-7",
    )
    seed = Int(1)  # LFSR seed. 0 means regenerate bits, using a new random seed, each run.
    nspui = Range(low=2, high=256, value=32)  #: Signal vector samples per unit interval.
    mod_type   = List([0])                   #: 0 = NRZ; 1 = Duo-binary; 2 = PAM-4
    do_sweep   = Bool(False)  #: Run sweeps? (Default = False)
    debug      = Bool(False)  #: Send log messages to terminal, as well as console, when True. (Default = False)
    thresh     = Float(3.0)   #: Spectral threshold for identifying periodic components (sigma). (Default = 3.0)

    # - Channel Control
    ch_file = File(
        "", entries=5, filter=["*.s4p", "*.S4P", "*.csv", "*.CSV", "*.txt", "*.TXT", "*.*"]
    )  #: Channel file name.
    use_ch_file = Bool(False)  #: Import channel description from file? (Default = False)
    renumber = Bool(False)  #: Automically fix "1=>3/2=>4" port numbering? (Default = False)
    f_step = Float(10)  #: Frequency step to use when constructing H(f) (MHz). (Default = 10 MHz)
    f_max = Float(40)  #: Frequency maximum to use when constructing H(f) (GHz). (Default = 40 GHz)
    impulse_length = Float(0.0)  #: Impulse response length. (Determined automatically, when 0.)
    Rdc = Float(0.1876)  #: Channel d.c. resistance (Ohms/m).
    w0 = Float(10e6)  #: Channel transition frequency (rads./s).
    R0 = Float(1.452)  #: Channel skin effect resistance (Ohms/m).
    Theta0 = Float(0.02)  #: Channel loss tangent (unitless).
    Z0 = Float(100)  #: Channel characteristic impedance, in LC region (Ohms).
    v0 = Float(0.67)  #: Channel relative propagation velocity (c).
    l_ch = Float(0.5)  #: Channel length (m).
    use_window = Bool(False)  #: Apply raised cosine to frequency response before FFT()-ing? (Default = False)

    # - EQ Tune
    tx_tap_tuners = List(
        [
            TxTapTuner(name="Pre-tap3",  pos=-3, enabled=True, min_val=-0.05, max_val=0.05, step=0.025),
            TxTapTuner(name="Pre-tap2",  pos=-2, enabled=True, min_val=-0.1,  max_val=0.1,  step=0.05),
            TxTapTuner(name="Pre-tap1",  pos=-1, enabled=True, min_val=-0.2,  max_val=0.2,  step=0.1),
            TxTapTuner(name="Post-tap1", pos=1,  enabled=True, min_val=-0.2,  max_val=0.2,  step=0.1),
            TxTapTuner(name="Post-tap2", pos=2,  enabled=True, min_val=-0.1,  max_val=0.1,  step=0.05),
            TxTapTuner(name="Post-tap3", pos=3,  enabled=True, min_val=-0.05, max_val=0.05, step=0.025),
        ]
    )  #: EQ optimizer list of TxTapTuner objects.
    rx_bw_tune = Float(12.0)  #: EQ optimizer CTLE bandwidth (GHz).
    peak_freq_tune = Float(gPeakFreq)  #: EQ optimizer CTLE peaking freq. (GHz).
    peak_mag_tune = Float(gPeakMag)  #: EQ optimizer CTLE peaking mag. (dB).
    min_mag_tune = Float(2)   #: EQ optimizer CTLE peaking mag. min. (dB).
    max_mag_tune = Float(12)  #: EQ optimizer CTLE peaking mag. max. (dB).
    step_mag_tune = Float(1)  #: EQ optimizer CTLE peaking mag. step (dB).
    ctle_enable_tune = Bool(True)  #: EQ optimizer CTLE enable
    dfe_tap_tuners = List(
        [TxTapTuner(name="Tap1",  enabled=True,  min_val=0.1,   max_val=0.4,  value=0.1),
         TxTapTuner(name="Tap2",  enabled=True,  min_val=-0.15, max_val=0.15, value=0.0),
         TxTapTuner(name="Tap3",  enabled=True,  min_val=-0.05, max_val=0.1,  value=0.0),
         TxTapTuner(name="Tap4",  enabled=True,  min_val=-0.05, max_val=0.1,  value=0.0),
         TxTapTuner(name="Tap5",  enabled=True,  min_val=-0.05, max_val=0.1,  value=0.0),
         TxTapTuner(name="Tap6",  enabled=False, min_val=-0.05, max_val=0.1,  value=0.0),
         TxTapTuner(name="Tap7",  enabled=False, min_val=-0.05, max_val=0.1,  value=0.0),
         TxTapTuner(name="Tap8",  enabled=False, min_val=-0.05, max_val=0.1,  value=0.0),
         TxTapTuner(name="Tap9",  enabled=False, min_val=-0.05, max_val=0.1,  value=0.0),
         TxTapTuner(name="Tap10", enabled=False, min_val=-0.05, max_val=0.1,  value=0.0),
         TxTapTuner(name="Tap11", enabled=False, min_val=-0.05, max_val=0.1,  value=0.0),
         TxTapTuner(name="Tap12", enabled=False, min_val=-0.05, max_val=0.1,  value=0.0),
         TxTapTuner(name="Tap13", enabled=False, min_val=-0.05, max_val=0.1,  value=0.0),
         TxTapTuner(name="Tap14", enabled=False, min_val=-0.05, max_val=0.1,  value=0.0),
         TxTapTuner(name="Tap15", enabled=False, min_val=-0.05, max_val=0.1,  value=0.0),
         TxTapTuner(name="Tap16", enabled=False, min_val=-0.05, max_val=0.1,  value=0.0),
         TxTapTuner(name="Tap17", enabled=False, min_val=-0.05, max_val=0.1,  value=0.0),
         TxTapTuner(name="Tap18", enabled=False, min_val=-0.05, max_val=0.1,  value=0.0),
         TxTapTuner(name="Tap19", enabled=False, min_val=-0.05, max_val=0.1,  value=0.0),
         TxTapTuner(name="Tap20", enabled=False, min_val=-0.05, max_val=0.1,  value=0.0),]
    )  #: EQ optimizer list of DFE tap tuner objects.
    opt_thread = Instance(OptThread)  #: EQ optimization thread.

    # - Tx
    vod = Float(1.0)  #: Tx differential output voltage (V)
    rs = Float(100)  #: Tx source impedance (Ohms)
    cout = Range(low=0.001, high=1000, value=0.5)  #: Tx parasitic output capacitance (pF)
    pn_mag = Float(0.01)  #: Periodic noise magnitude (V).
    pn_freq = Float(11)  #: Periodic noise frequency (MHz).
    rn = Float(0.01)  #: Standard deviation of Gaussian random noise (V).
    tx_taps = List(
        [
            TxTapTuner(name="Pre-tap3",  pos=-3, enabled=True, min_val=-0.05, max_val=0.05),
            TxTapTuner(name="Pre-tap2",  pos=-2, enabled=True, min_val=-0.1,  max_val=0.1),
            TxTapTuner(name="Pre-tap1",  pos=-1, enabled=True, min_val=-0.2,  max_val=0.2),
            TxTapTuner(name="Post-tap1", pos=1,  enabled=True, min_val=-0.2,  max_val=0.2),
            TxTapTuner(name="Post-tap2", pos=2,  enabled=True, min_val=-0.1,  max_val=0.1),
            TxTapTuner(name="Post-tap3", pos=3,  enabled=True, min_val=-0.05, max_val=0.05),
        ]
    )  #: List of TxTapTuner objects.
    rel_power = Float(1.0)  #: Tx power dissipation (W).
    tx_use_ami = Bool(False)  #: (Bool)
    tx_has_ts4 = Bool(False)  #: (Bool)
    tx_use_ts4 = Bool(False)  #: (Bool)
    tx_use_getwave = Bool(False)  #: (Bool)
    tx_has_getwave = Bool(False)  #: (Bool)
    tx_ami_file = File("", entries=5, filter=["*.ami"])  #: (File)
    tx_ami_valid = Bool(False)  #: (Bool)
    tx_dll_file = File("", entries=5, filter=["*.dll", "*.so"])  #: (File)
    tx_dll_valid = Bool(False)  #: (Bool)
    tx_ibis_file = File(
        "",
        entries=5,
        filter=[
            "IBIS Models (*.ibs)|*.ibs",
        ],
    )  #: (File)
    tx_ibis_valid = Bool(False)  #: (Bool)
    tx_use_ibis = Bool(False)  #: (Bool)

    # - Rx
    rin = Float(100)  #: Rx input impedance (Ohm)
    cin = Float(0.5)  #: Rx parasitic input capacitance (pF)
    cac = Float(1.0)  #: Rx a.c. coupling capacitance (uF)
    use_ctle_file = Bool(False)  #: For importing CTLE impulse/step response directly.
    ctle_file = File("", entries=5, filter=["*.csv"])  #: CTLE response file (when use_ctle_file = True).
    rx_bw = Float(12.0)  #: CTLE bandwidth (GHz).
    peak_freq = Float(gPeakFreq)  #: CTLE peaking frequency (GHz)
    peak_mag = Float(gPeakMag)  #: CTLE peaking magnitude (dB)
    ctle_enable = Bool(True)  #: CTLE enable.
    rx_use_ami = Bool(False)  #: (Bool)
    rx_has_ts4 = Bool(False)  #: (Bool)
    rx_use_ts4 = Bool(False)  #: (Bool)
    rx_use_getwave = Bool(False)  #: (Bool)
    rx_has_getwave = Bool(False)  #: (Bool)
    rx_use_clocks = Bool(False)  #: (Bool)
    rx_ami_file = File("", entries=5, filter=["*.ami"])  #: (File)
    rx_ami_valid = Bool(False)  #: (Bool)
    rx_dll_file = File("", entries=5, filter=["*.dll", "*.so"])  #: (File)
    rx_dll_valid = Bool(False)  #: (Bool)
    rx_ibis_file = File("", entries=5, filter=["*.ibs"])  #: (File)
    rx_ibis_valid = Bool(False)  #: (Bool)
    rx_use_ibis = Bool(False)  #: (Bool)
    rx_use_viterbi = Bool(False)  #: (Bool)
    rx_viterbi_symbols = Int(4)  #: Number of symbols to track in Viterbi decoder.

    # - DFE
    sum_ideal = Bool(True)  #: True = use an ideal (i.e. - infinite bandwidth) summing node (Bool).
    decision_scaler = Float(0.5)  #: DFE slicer output voltage (V).
    gain = Float(0.2)  #: DFE error gain (unitless).
    n_ave = Float(100)  #: DFE # of averages to take, before making tap corrections.
    sum_bw = Float(12.0)  #: DFE summing node bandwidth (Used when sum_ideal=False.) (GHz).
    use_agc = Bool(False)  #: Continuously adjust ``decision_scalar`` when True.

    # - CDR
    delta_t = Float(0.1)  #: CDR proportional branch magnitude (ps).
    alpha = Float(0.01)  #: CDR integral branch magnitude (unitless).
    n_lock_ave = Int(500)  #: CDR # of averages to take in determining lock.
    rel_lock_tol = Float(0.1)  #: CDR relative tolerance to use in determining lock.
    lock_sustain = Int(500)  #: CDR hysteresis to use in determining lock.

    # Misc.
    cfg_file = File("", entries=5, filter=["*.pybert_cfg"])  #: PyBERT configuration data storage file (File).
    data_file = File("", entries=5, filter=["*.pybert_data"])  #: PyBERT results data storage file (File).

    # Plots (plot containers, actually)
    plotdata = ArrayPlotData()
    plots_h = Instance(GridPlotContainer)
    plots_s = Instance(GridPlotContainer)
    plots_p = Instance(GridPlotContainer)
    plots_H = Instance(GridPlotContainer)
    plots_dfe = Instance(GridPlotContainer)
    plots_eye = Instance(GridPlotContainer)
    plots_jitter_dist = Instance(GridPlotContainer)
    plots_jitter_spec = Instance(GridPlotContainer)
    plots_bathtub = Instance(GridPlotContainer)

    # Status
    status = String("Ready.")  #: PyBERT status (String).
    jitter_perf = Float(0.0)
    total_perf = Float(0.0)
    sweep_results = List([])
    len_h = Int(0)
    chnl_dly = Float(0.0)  #: Estimated channel delay (s).
    bit_errs = Int(0)  #: # of bit errors observed in last run.
    bit_errs_viterbi = Int(0)  #: # of bit errors observed in last run.
    run_count = Int(0)  # Used as a mechanism to force bit stream regeneration.

    # About
    perf_info = Property(String, depends_on=["total_perf"])

    # Help
    instructions = help_str

    # Console
    console_log = String("PyBERT Console Log\n\n")

    # Dependent variables
    # - Handled by the Traits/UI machinery. (Should only contain "low overhead" variables,
    #   which don't freeze the GUI noticeably.)
    #
    # - Note: Don't make properties, which have a high calculation overhead,
    #         dependencies of other properties!
    #         This will slow the GUI down noticeably.
    jitter_info = Property(String, depends_on=["jitter_perf"])
    status_str = Property(String, depends_on=["status"])
    sweep_info = Property(String, depends_on=["sweep_results"])
    t = Property(Array, depends_on=["ui", "nspui", "nbits"])
    t_ns = Property(Array, depends_on=["t"])
    f = Property(Array, depends_on=["f_step", "f_max"])
    w = Property(Array, depends_on=["f"])
    t_irfft = Property(Array, depends_on=["f"])
    bits = Property(Array, depends_on=["pattern", "nbits", "mod_type", "run_count"])
    symbols = Property(Array, depends_on=["bits", "mod_type", "vod"])
    ffe = Property(Array, depends_on=["tx_taps.value", "tx_taps.enabled"])
    ui = Property(Float, depends_on=["bit_rate", "mod_type"])
    nui = Property(Int, depends_on=["nbits", "mod_type"])
    eye_uis = Property(Int, depends_on=["eye_bits", "mod_type"])
    dfe_out_p = Array()

    # Custom buttons, which we'll use in particular tabs.
    # (Globally applicable buttons, such as "Run" and "Ok", are handled more simply, in the View.)
    btn_disable = Button(label="Disable All")  # Disable all DFE taps in optimizer.
    btn_enable = Button(label="Enable All")  # Enable all DFE taps in optimizer.
    btn_cfg_tx = Button(label="Configure")  # Configure AMI parameters.
    btn_cfg_rx = Button(label="Configure")
    btn_sel_tx = Button(label="Select")  # Select IBIS model.
    btn_sel_rx = Button(label="Select")
    btn_view_tx = Button(label="View")  # View IBIS model.
    btn_view_rx = Button(label="View")

    # Logger & Pop-up
    def log(self, msg, alert=False, exception=None):
        """Log a message to the console and, optionally, to terminal and/or pop-up dialog."""
        _msg = msg.strip()
        txt = f"[{datetime.now()}]: PyBERT: {_msg}"
        if self.debug:
            # In case PyBERT crashes, before we can read this in its `Console` tab:
            print(txt, flush=True)
        self.console_log += txt + "\n"
        if exception:
            raise exception
        if alert and self.GUI:
            message(_msg, title="PyBERT Alert")

    # User "yes"/"no" alert box.
    def alert(self, msg):
        "Prompt for a yes/no response, using simple alert dialog."
        _msg = msg.strip()
        if self.GUI:
            return error(_msg, "PyBERT Alert")
        raise RuntimeError("Alert box requested, but no GUI!")

    # Default initialization
    def __init__(self, run_simulation=True, gui=True):
        """Initial plot setup occurs here.

        In order to populate the data structure we need to
        construct the plots, we must run the simulation.
>>>>>>> e4515eda

        Args:
            run_simulation(Bool): If true, run the simulation, as part
                of class initialization. This is provided as an argument
                for the sake of larger applications, which may be
                importing PyBERT for its attributes and methods, and may
                not want to run the full simulation. (Optional;
                default = True)
        """
        # Independent variables
        self.tx = tx
        self.channel = channel
        self.rx = rx

        # - Simulation Control
        self.bit_rate: float = 10.0  #: (Gbps)
        self.nbits: int = 15000  #: Number of bits to simulate.
        self.eye_bits: int = 10160  #: Number of bits used to form eye.
        self.pattern: BitPattern = BitPattern.PRBS7  #: Pattern to use for simulation.
        self.seed: int = 1  # LFSR seed. 0 means regenerate bits, using a new random seed, each run.
        self.nspui: int = 32  #: Signal vector samples per unit interval.
        self.mod_type: ModulationType = ModulationType.NRZ  #: 0 = NRZ; 1 = Duo-binary; 2 = PAM-4
        self.do_sweep: bool = False  #: Run sweeps? (Default = False)
        self.thresh: float = 3.0  #: Spectral threshold for identifying periodic components (sigma). (Default = 3.0)

        # - EQ Tune
        self.tx_tap_tuners: list[TxTapTuner] = [
            TxTapTuner(name="Pre-tap3", pos=-3, enabled=True, min_val=-0.05, max_val=0.05, step=0.025),
            TxTapTuner(name="Pre-tap2", pos=-2, enabled=True, min_val=-0.1, max_val=0.1, step=0.05),
            TxTapTuner(name="Pre-tap1", pos=-1, enabled=True, min_val=-0.2, max_val=0.2, step=0.1),
            TxTapTuner(name="Post-tap1", pos=1, enabled=True, min_val=-0.2, max_val=0.2, step=0.1),
            TxTapTuner(name="Post-tap2", pos=2, enabled=True, min_val=-0.1, max_val=0.1, step=0.05),
            TxTapTuner(name="Post-tap3", pos=3, enabled=True, min_val=-0.05, max_val=0.05, step=0.025),
        ]  #: EQ optimizer list of TxTapTuner objects.
        self.rx_bw_tune: float = 12.0  #: EQ optimizer CTLE bandwidth (GHz).
        self.peak_freq_tune: float = gPeakFreq  #: EQ optimizer CTLE peaking freq. (GHz).
        self.peak_mag_tune: float = gPeakMag  #: EQ optimizer CTLE peaking mag. (dB).
        self.min_mag_tune: float = 2  #: EQ optimizer CTLE peaking mag. min. (dB).
        self.max_mag_tune: float = 12  #: EQ optimizer CTLE peaking mag. max. (dB).
        self.step_mag_tune: float = 1  #: EQ optimizer CTLE peaking mag. step (dB).
        self.ctle_enable_tune: bool = True  #: EQ optimizer CTLE enable
        self.dfe_tap_tuners: list[TxTapTuner] = [
            TxTapTuner(name="Tap1", enabled=True, min_val=0.1, max_val=0.4, value=0.1),
            TxTapTuner(name="Tap2", enabled=True, min_val=-0.15, max_val=0.15, value=0.0),
            TxTapTuner(name="Tap3", enabled=True, min_val=-0.05, max_val=0.1, value=0.0),
            TxTapTuner(name="Tap4", enabled=True, min_val=-0.05, max_val=0.1, value=0.0),
            TxTapTuner(name="Tap5", enabled=True, min_val=-0.05, max_val=0.1, value=0.0),
            TxTapTuner(name="Tap6", enabled=False, min_val=-0.05, max_val=0.1, value=0.0),
            TxTapTuner(name="Tap7", enabled=False, min_val=-0.05, max_val=0.1, value=0.0),
            TxTapTuner(name="Tap8", enabled=False, min_val=-0.05, max_val=0.1, value=0.0),
            TxTapTuner(name="Tap9", enabled=False, min_val=-0.05, max_val=0.1, value=0.0),
            TxTapTuner(name="Tap10", enabled=False, min_val=-0.05, max_val=0.1, value=0.0),
            TxTapTuner(name="Tap11", enabled=False, min_val=-0.05, max_val=0.1, value=0.0),
            TxTapTuner(name="Tap12", enabled=False, min_val=-0.05, max_val=0.1, value=0.0),
            TxTapTuner(name="Tap13", enabled=False, min_val=-0.05, max_val=0.1, value=0.0),
            TxTapTuner(name="Tap14", enabled=False, min_val=-0.05, max_val=0.1, value=0.0),
            TxTapTuner(name="Tap15", enabled=False, min_val=-0.05, max_val=0.1, value=0.0),
            TxTapTuner(name="Tap16", enabled=False, min_val=-0.05, max_val=0.1, value=0.0),
            TxTapTuner(name="Tap17", enabled=False, min_val=-0.05, max_val=0.1, value=0.0),
            TxTapTuner(name="Tap18", enabled=False, min_val=-0.05, max_val=0.1, value=0.0),
            TxTapTuner(name="Tap19", enabled=False, min_val=-0.05, max_val=0.1, value=0.0),
            TxTapTuner(name="Tap20", enabled=False, min_val=-0.05, max_val=0.1, value=0.0),
        ]  #: EQ optimizer list of DFE tap tuner objects.

        # - Tx
        self.vod: float = 1.0  #: Tx differential output voltage (V)
        self.pn_mag: float = 0.1  #: Periodic noise magnitude (V).
        self.pn_freq: float = 11  #: Periodic noise frequency (MHz).
        self.rn: float = 0.1  #: Standard deviation of Gaussian random noise (V).
        self.tx_taps: list[TxTapTuner] = [
            TxTapTuner(name="Pre-tap3", pos=-3, enabled=True, min_val=-0.05, max_val=0.05),
            TxTapTuner(name="Pre-tap2", pos=-2, enabled=True, min_val=-0.1, max_val=0.1),
            TxTapTuner(name="Pre-tap1", pos=-1, enabled=True, min_val=-0.2, max_val=0.2),
            TxTapTuner(name="Post-tap1", pos=1, enabled=True, min_val=-0.2, max_val=0.2),
            TxTapTuner(name="Post-tap2", pos=2, enabled=True, min_val=-0.1, max_val=0.1),
            TxTapTuner(name="Post-tap3", pos=3, enabled=True, min_val=-0.05, max_val=0.05),
        ]  #: List of TxTapTuner objects.
        self.rel_power: float = 1.0  #: Tx power dissipation (W).

        # - Rx
        self.use_ctle_file: bool = False  #: For importing CTLE impulse/step response directly.
        self.ctle_file: str = ""  #: CTLE response file (when use_ctle_file = True).
        self.rx_bw: float = 12.0  #: CTLE bandwidth (GHz).
        self.peak_freq: float = gPeakFreq  #: CTLE peaking frequency (GHz)
        self.peak_mag: float = gPeakMag  #: CTLE peaking magnitude (dB)
        self.ctle_enable: bool = True  #: CTLE enable.

        # - DFE
        self.sum_ideal: bool = True  #: True = use an ideal (i.e. - infinite bandwidth) summing node (Bool).
        self.decision_scaler: float = 0.5  #: DFE slicer output voltage (V).
        self.gain: float = 0.2  #: DFE error gain (unitless).
        self.n_ave: int = 100  #: DFE # of averages to take, before making tap corrections.
        self.sum_bw: float = 12.0  #: DFE summing node bandwidth (Used when sum_ideal=False.) (GHz).

        # - CDR
        self.delta_t: float = 0.1  #: CDR proportional branch magnitude (ps).
        self.alpha: float = 0.01  #: CDR integral branch magnitude (unitless).
        self.n_lock_ave: int = 500  #: CDR # of averages to take in determining lock.
        self.rel_lock_tol: float = 0.1  #: CDR relative tolerance to use in determining lock.
        self.lock_sustain: int = 500  #: CDR hysteresis to use in determining lock.

        # Misc.

        # Status
        self.len_h: float = 0
        self.chnl_dly: float = 0.0  #: Estimated channel delay (s).
        self.bit_errs: int = 0  #: # of bit errors observed in last run.
        self.run_count: int = 0  # Used as a mechanism to force bit stream regeneration.
        self.dfe_out_p: list = []

        # Initialize jitter analysis objects
        self.chnl_jitter: JitterAnalysis | None = None
        self.tx_jitter: JitterAnalysis | None = None
        self.ctle_jitter: JitterAnalysis | None = None
        self.dfe_jitter: JitterAnalysis | None = None

        # Threading and Processing
        self.simulation_thread: Optional[SimulationThread] = None  # Simulation Thread
        self.opt_thread: Optional[OptThread] = None  #: EQ optimization thread.

        # Add callback-based result handling
        self._simulation_callbacks: list[Callable[[Results], None]] = []
        self._optimization_callbacks: list[Callable[[dict], None]] = []
        self._optimization_loop_callbacks: list[Callable[[dict], None]] = []
        self._status_callbacks: list[Callable[[str], None]] = []

        # Add futures for blocking operations
        self._simulation_future: Optional[Future] = None
        self._optimization_future: Optional[Future] = None

        self.last_results: Results | None = None

        if run_simulation:
            self.simulate()

    def add_simulation_callback(self, callback: Callable[[Results], None]) -> None:
        """Add a callback to be called when simulation completes.

        Args:
            callback: Function that takes Results as arguments
        """
        self._simulation_callbacks.append(callback)

    def add_optimization_callback(self, callback: Callable[[dict], None]) -> None:
        """Add a callback to be called when optimization completes.

        Args:
            callback: Function that takes optimization result dict as argument
        """
        self._optimization_callbacks.append(callback)

    def add_optimization_loop_callback(self, callback: Callable[[dict], None]) -> None:
        """Add a callback to be called during optimization loop.

        Args:
            callback: Function that takes optimization loop result dict as argument
        """
        self._optimization_loop_callbacks.append(callback)

    def add_status_callback(self, callback: Callable[[str], None]) -> None:
        """Add a callback to be called for status updates.

        Args:
            callback: Function that takes status message string as argument
        """
        self._status_callbacks.append(callback)

    def _notify_simulation_complete(self, results: Results) -> None:
        """Notify all simulation callbacks with results."""
        # Store results for non-blocking access
        self.last_results = results

        # Resolve the future if it exists (for blocking operations)
        if self._simulation_future and not self._simulation_future.done():
            self._simulation_future.set_result(results)
            self._simulation_future = None

        # Call all callbacks
        for callback in self._simulation_callbacks:
            try:
                callback(results)
            except Exception as e:
                logger.error(f"Error in simulation callback: {e}")

    def _notify_optimization_complete(self, result: dict) -> None:
        """Notify all optimization callbacks with result."""
        # Resolve the future if it exists (for blocking operations)
        if self._optimization_future and not self._optimization_future.done():
            self._optimization_future.set_result(result)
            self._optimization_future = None

        # Call all callbacks
        for callback in self._optimization_callbacks:
            try:
                callback(result)
            except Exception as e:
                logger.error(f"Error in optimization callback: {e}")

    def _notify_optimization_loop_complete(self, result: dict) -> None:
        """Notify all optimization loop callbacks with result."""
        for callback in self._optimization_loop_callbacks:
            try:
                callback(result)
            except Exception as e:
                logger.error(f"Error in optimization loop callback: {e}")

    def _notify_status_update(self, message: str) -> None:
        """Notify all status callbacks with message."""
        for callback in self._status_callbacks:
            try:
                callback(message)
            except Exception as e:
                logger.error(f"Error in status callback: {e}")

    # Dependent variable definitions
    @property
    def t(self):
        """Calculate the system time vector, in seconds."""

        ui = self.ui
        nspui = self.nspui
        nui = self.nui

        t0 = ui / nspui
        npts = nui * nspui

        return array([i * t0 for i in range(npts)])

    @property
    def t_ns(self):
        """Calculate the system time vector, in ns."""

        return self.t * 1.0e9

    @property
    def f(self):
        """
        Calculate the frequency vector for channel model construction.
        """
        fstep = self.channel.f_step * 1e6
        fmax = self.channel.f_max * 1e9
        return arange(0, fmax + fstep, fstep)  # "+fstep", so fmax gets included

    @property
    def w(self):
        """
        Channel modeling frequency vector, in rads./sec.
        """
        return 2 * pi * self.f

    @property
    def t_irfft(self):
        """
        Calculate the time vector appropriate for indexing `irfft()` output.
        """
        f = self.f
        tmax = 1 / f[1]
        tstep = 0.5 / f[-1]
        return arange(0, tmax, tstep)

    @property
    def bits(self):
        "Generate the bit stream."
        pattern = self.pattern.value
        seed = self.seed
        nbits = self.nbits

        if not seed:  # The user sets `seed` to zero when she wants a new random seed generated for each run.
            seed = randint(128)
            while not seed:  # We don't want to seed our LFSR with zero.
                seed = randint(128)
        bit_gen = lfsr_bits(pattern, seed)
        bits = [next(bit_gen) for _ in range(nbits)]
        return array(bits)

    @property
    def ui(self):
        """
        Returns the "unit interval" (i.e. - the nominal time span of each symbol moving through the channel).
        """

        mod_type = self.mod_type
        bit_rate = self.bit_rate * 1.0e9

        ui = 1.0 / bit_rate
        if mod_type == ModulationType.PAM4:  # PAM-4
            ui *= 2.0

        return ui

    @property
    def nui(self):
        """Returns the number of unit intervals in the test vectors."""

        mod_type = self.mod_type
        nbits = self.nbits

        nui = nbits
        if mod_type == ModulationType.PAM4:  # PAM-4
            nui //= 2

        return nui

    @property
    def eye_uis(self):
        """Returns the number of unit intervals to use for eye construction."""

        mod_type = self.mod_type
        eye_bits = self.eye_bits

        eye_uis = eye_bits
        if mod_type == ModulationType.PAM4:  # PAM-4
            eye_uis //= 2

        return eye_uis

    @property
    def ideal_h(self):
        """Returns the ideal link impulse response."""

        ui = self.ui.value
        nspui = self.nspui
        t = self.t
        mod_type = self.mod_type
        ideal_type = self.ideal_type[0]

        t = array(t) - t[-1] / 2.0

        if ideal_type == 0:  # delta
            ideal_h = zeros(len(t))
            ideal_h[len(t) / 2] = 1.0
        elif ideal_type == 1:  # sinc
            ideal_h = sinc(t / (ui / 2.0))
        elif ideal_type == 2:  # raised cosine
            ideal_h = (cos(pi * t / (ui / 2.0)) + 1.0) / 2.0
            ideal_h = where(t < -ui / 2.0, zeros(len(t)), ideal_h)
            ideal_h = where(t > ui / 2.0, zeros(len(t)), ideal_h)
        else:
            raise ValueError("PyBERT._get_ideal_h(): ERROR: Unrecognized ideal impulse response type.")

        if (
            mod_type == ModulationType.DUO
        ):  # Duo-binary relies upon the total link impulse response to perform the required addition.
            ideal_h = 0.5 * (ideal_h + pad(ideal_h[: -1 * nspui], (nspui, 0), "constant", constant_values=(0, 0)))

        return ideal_h

    @property
    def symbols(self):
        """Generate the symbol stream."""

        mod_type = self.mod_type
        vod = self.vod
        bits = self.bits

        if mod_type == ModulationType.NRZ:  # NRZ
            symbols = 2 * bits - 1
        elif mod_type == ModulationType.DUO:  # Duo-binary
            symbols = [bits[0]]
            for bit in bits[1:]:  # XOR pre-coding prevents infinite error propagation.
                symbols.append(bit ^ symbols[-1])
            symbols = 2 * array(symbols) - 1
        elif mod_type == ModulationType.PAM4:  # PAM-4
            symbols = []
            for bits in zip(bits[0::2], bits[1::2]):
                if bits == (0, 0):
                    symbols.append(-1.0)
                elif bits == (0, 1):
                    symbols.append(-1.0 / 3.0)
                elif bits == (1, 0):
                    symbols.append(1.0 / 3.0)
                else:
                    symbols.append(1.0)
        else:
            raise ValueError("ERROR: _get_symbols(): Unknown modulation type requested!")

        return array(symbols) * vod

    @property
    def ffe(self):
        """Generate the Tx pre-emphasis FIR numerator."""

        tap_tuners = self.tx_taps

        taps = []
        for tuner in tap_tuners:
            if tuner.enabled:
                taps.append(tuner.value)
            else:
                taps.append(0.0)
        curs_pos = -tap_tuners[0].pos
        curs_val = 1.0 - sum(abs(array(taps)))
        if curs_pos < 0:
            taps.insert(0, curs_val)
        else:
            taps.insert(curs_pos, curs_val)

        return taps

<<<<<<< HEAD
    # This function has been pulled outside of the standard Traits/UI "depends_on / @property" mechanism,
=======
    # pylint: disable=too-many-locals,consider-using-f-string,too-many-branches,too-many-statements
    # @cached_property
    def _get_jitter_info(self):
        isi_chnl = self.isi_chnl * 1.0e12
        dcd_chnl = self.dcd_chnl * 1.0e12
        pj_chnl = self.pj_chnl * 1.0e12
        rj_chnl = self.rj_chnl * 1.0e12
        isi_tx = self.isi_tx * 1.0e12
        dcd_tx = self.dcd_tx * 1.0e12
        pj_tx = self.pj_tx * 1.0e12
        rj_tx = self.rj_tx * 1.0e12
        isi_ctle = self.isi_ctle * 1.0e12
        dcd_ctle = self.dcd_ctle * 1.0e12
        pj_ctle = self.pj_ctle * 1.0e12
        rj_ctle = self.rj_ctle * 1.0e12
        isi_dfe = self.isi_dfe * 1.0e12
        dcd_dfe = self.dcd_dfe * 1.0e12
        pj_dfe = self.pj_dfe * 1.0e12
        rj_dfe = self.rj_dfe * 1.0e12

        isi_rej_tx = 1.0e20
        dcd_rej_tx = 1.0e20
        isi_rej_ctle = 1.0e20
        dcd_rej_ctle = 1.0e20
        pj_rej_ctle = 1.0e20
        rj_rej_ctle = 1.0e20
        isi_rej_dfe = 1.0e20
        dcd_rej_dfe = 1.0e20
        pj_rej_dfe = 1.0e20
        rj_rej_dfe = 1.0e20
        isi_rej_total = 1.0e20
        dcd_rej_total = 1.0e20
        pj_rej_total = 1.0e20
        rj_rej_total = 1.0e20

        if isi_tx:
            isi_rej_tx = isi_chnl / isi_tx
        if dcd_tx:
            dcd_rej_tx = dcd_chnl / dcd_tx
        if isi_ctle:
            isi_rej_ctle = isi_tx / isi_ctle
        if dcd_ctle:
            dcd_rej_ctle = dcd_tx / dcd_ctle
        if pj_ctle:
            pj_rej_ctle = pj_tx / pj_ctle
        if rj_ctle:
            rj_rej_ctle = rj_tx / rj_ctle
        if isi_dfe:
            isi_rej_dfe = isi_ctle / isi_dfe
        if dcd_dfe:
            dcd_rej_dfe = dcd_ctle / dcd_dfe
        if pj_dfe:
            pj_rej_dfe = pj_ctle / pj_dfe
        if rj_dfe:
            rj_rej_dfe = rj_ctle / rj_dfe
        if isi_dfe:
            isi_rej_total = isi_chnl / isi_dfe
        if dcd_dfe:
            dcd_rej_total = dcd_chnl / dcd_dfe
        if pj_dfe:
            pj_rej_total = pj_tx / pj_dfe
        if rj_dfe:
            rj_rej_total = rj_tx / rj_dfe

        # Temporary, until I figure out DPI independence.
        info_str = "<style>\n"
        info_str += " table td {font-size: 12em;}\n"
        info_str += " table th {font-size: 14em;}\n"
        info_str += "</style>\n"
        # End Temp.

        info_str = "<H1>Jitter Rejection by Equalization Component</H1>\n"

        info_str += "<H2>Tx Preemphasis</H2>\n"
        info_str += '<TABLE border="1">\n'
        info_str += '<TR align="center">\n'
        info_str += "<TH>Jitter Component</TH><TH>Input (ps)</TH><TH>Output (ps)</TH><TH>Rejection (dB)</TH>\n"
        info_str += "</TR>\n"
        info_str += '<TR align="right">\n'
        info_str += '<TD align="center">ISI</TD><TD>%6.3f</TD><TD>%6.3f</TD><TD>%4.1f</TD>\n' % (
            isi_chnl,
            isi_tx,
            10.0 * safe_log10(isi_rej_tx),
        )
        info_str += "</TR>\n"
        info_str += '<TR align="right">\n'
        info_str += f'<TD align="center">DCD</TD><TD>{dcd_chnl:6.3f}</TD><TD>{dcd_tx:6.3f}</TD><TD>{10.0 * safe_log10(dcd_rej_tx):4.1f}</TD>\n'
        info_str += "</TR>\n"
        info_str += '<TR align="right">\n'
        info_str += '<TD align="center">Pj</TD><TD>%6.3f</TD><TD>%6.3f</TD><TD>n/a</TD>\n' % (
            pj_chnl,
            pj_tx,
        )
        info_str += "</TR>\n"
        info_str += '<TR align="right">\n'
        info_str += '<TD align="center">Rj</TD><TD>%6.3f</TD><TD>%6.3f</TD><TD>n/a</TD>\n' % (
            rj_chnl,
            rj_tx,
        )
        info_str += "</TR>\n"
        info_str += "</TABLE>\n"

        info_str += "<H2>CTLE (+ AMI DFE)</H2>\n"
        info_str += '<TABLE border="1">\n'
        info_str += '<TR align="center">\n'
        info_str += "<TH>Jitter Component</TH><TH>Input (ps)</TH><TH>Output (ps)</TH><TH>Rejection (dB)</TH>\n"
        info_str += "</TR>\n"
        info_str += '<TR align="right">\n'
        info_str += '<TD align="center">ISI</TD><TD>%6.3f</TD><TD>%6.3f</TD><TD>%4.1f</TD>\n' % (
            isi_tx,
            isi_ctle,
            10.0 * safe_log10(isi_rej_ctle),
        )
        info_str += "</TR>\n"
        info_str += '<TR align="right">\n'
        info_str += '<TD align="center">DCD</TD><TD>%6.3f</TD><TD>%6.3f</TD><TD>%4.1f</TD>\n' % (
            dcd_tx,
            dcd_ctle,
            10.0 * safe_log10(dcd_rej_ctle),
        )
        info_str += "</TR>\n"
        info_str += '<TR align="right">\n'
        info_str += '<TD align="center">Pj</TD><TD>%6.3f</TD><TD>%6.3f</TD><TD>%4.1f</TD>\n' % (
            pj_tx,
            pj_ctle,
            10.0 * safe_log10(pj_rej_ctle),
        )
        info_str += "</TR>\n"
        info_str += '<TR align="right">\n'
        info_str += '<TD align="center">Rj</TD><TD>%6.3f</TD><TD>%6.3f</TD><TD>%4.1f</TD>\n' % (
            rj_tx,
            rj_ctle,
            10.0 * safe_log10(rj_rej_ctle),
        )
        info_str += "</TR>\n"
        info_str += "</TABLE>\n"

        info_str += "<H2>DFE</H2>\n"
        info_str += '<TABLE border="1">\n'
        info_str += '<TR align="center">\n'
        info_str += "<TH>Jitter Component</TH><TH>Input (ps)</TH><TH>Output (ps)</TH><TH>Rejection (dB)</TH>\n"
        info_str += "</TR>\n"
        info_str += '<TR align="right">\n'
        info_str += '<TD align="center">ISI</TD><TD>%6.3f</TD><TD>%6.3f</TD><TD>%4.1f</TD>\n' % (
            isi_ctle,
            isi_dfe,
            10.0 * safe_log10(isi_rej_dfe),
        )
        info_str += "</TR>\n"
        info_str += '<TR align="right">\n'
        info_str += '<TD align="center">DCD</TD><TD>%6.3f</TD><TD>%6.3f</TD><TD>%4.1f</TD>\n' % (
            dcd_ctle,
            dcd_dfe,
            10.0 * safe_log10(dcd_rej_dfe),
        )
        info_str += "</TR>\n"
        info_str += '<TR align="right">\n'
        info_str += '<TD align="center">Pj</TD><TD>%6.3f</TD><TD>%6.3f</TD><TD>%4.1f</TD>\n' % (
            pj_ctle,
            pj_dfe,
            10.0 * safe_log10(pj_rej_dfe),
        )
        info_str += "</TR>\n"
        info_str += '<TR align="right">\n'
        info_str += '<TD align="center">Rj</TD><TD>%6.3f</TD><TD>%6.3f</TD><TD>%4.1f</TD>\n' % (
            rj_ctle,
            rj_dfe,
            10.0 * safe_log10(rj_rej_dfe),
        )
        info_str += "</TR>\n"
        info_str += "</TABLE>\n"

        info_str += "<H2>TOTAL</H2>\n"
        info_str += '<TABLE border="1">\n'
        info_str += '<TR align="center">\n'
        info_str += "<TH>Jitter Component</TH><TH>Input (ps)</TH><TH>Output (ps)</TH><TH>Rejection (dB)</TH>\n"
        info_str += "</TR>\n"
        info_str += '<TR align="right">\n'
        info_str += '<TD align="center">ISI</TD><TD>%6.3f</TD><TD>%6.3f</TD><TD>%4.1f</TD>\n' % (
            isi_chnl,
            isi_dfe,
            10.0 * safe_log10(isi_rej_total),
        )
        info_str += "</TR>\n"
        info_str += '<TR align="right">\n'
        info_str += '<TD align="center">DCD</TD><TD>%6.3f</TD><TD>%6.3f</TD><TD>%4.1f</TD>\n' % (
            dcd_chnl,
            dcd_dfe,
            10.0 * safe_log10(dcd_rej_total),
        )
        info_str += "</TR>\n"
        info_str += '<TR align="right">\n'
        info_str += '<TD align="center">Pj</TD><TD>%6.3f</TD><TD>%6.3f</TD><TD>%4.1f</TD>\n' % (
            pj_tx,
            pj_dfe,
            10.0 * safe_log10(pj_rej_total),
        )
        info_str += "</TR>\n"
        info_str += '<TR align="right">\n'
        info_str += '<TD align="center">Rj</TD><TD>%6.3f</TD><TD>%6.3f</TD><TD>%4.1f</TD>\n' % (
            rj_tx,
            rj_dfe,
            10.0 * safe_log10(rj_rej_total),
        )
        info_str += "</TR>\n"
        info_str += "</TABLE>\n"

        return info_str

    # @cached_property
    def _get_perf_info(self):
        info_str = "<H2>Performance by Component</H2>\n"
        info_str += '  <TABLE border="1">\n'
        info_str += '    <TR align="center">\n'
        info_str += "      <TH>Component</TH><TH>Performance (Msmpls./min.)</TH>\n"
        info_str += "    </TR>\n"
        info_str += '    <TR align="right">\n'
        info_str += f'      <TD align="center">Channel</TD><TD>{self.channel_perf * 6e-05:6.3f}</TD>\n'
        info_str += "    </TR>\n"
        info_str += '    <TR align="right">\n'
        info_str += f'      <TD align="center">Tx Preemphasis</TD><TD>{self.tx_perf * 6e-05:6.3f}</TD>\n'
        info_str += "    </TR>\n"
        info_str += '    <TR align="right">\n'
        info_str += f'      <TD align="center">CTLE</TD><TD>{self.ctle_perf * 6e-05:6.3f}</TD>\n'
        info_str += "    </TR>\n"
        info_str += '    <TR align="right">\n'
        info_str += f'      <TD align="center">DFE</TD><TD>{self.dfe_perf * 6e-05:6.3f}</TD>\n'
        info_str += "    </TR>\n"
        info_str += '    <TR align="right">\n'
        info_str += f'      <TD align="center">Viterbi</TD><TD>{self.viterbi_perf * 6e-05:6.3f}</TD>\n'
        info_str += "    </TR>\n"
        info_str += '    <TR align="right">\n'
        info_str += f'      <TD align="center">Jitter Analysis</TD><TD>{self.jitter_perf * 6e-05:6.3f}</TD>\n'
        info_str += "    </TR>\n"
        info_str += '    <TR align="right">\n'
        info_str += f'      <TD align="center"><strong>TOTAL</strong></TD><TD><strong>{self.total_perf * 60.0e-6:6.3f}</strong></TD>\n'
        info_str += "    </TR>\n"
        info_str += '    <TR align="right">\n'
        info_str += f'      <TD align="center">Plotting</TD><TD>{self.plotting_perf * 6e-05:6.3f}</TD>\n'
        info_str += "    </TR>\n"
        info_str += "  </TABLE>\n"

        return info_str

    # @cached_property
    def _get_sweep_info(self):
        sweep_results = self.sweep_results

        info_str = "<H2>Sweep Results</H2>\n"
        info_str += '  <TABLE border="1">\n'
        info_str += '    <TR align="center">\n'
        info_str += "      <TH>Pretap</TH><TH>Posttap</TH><TH>Mean(bit errors)</TH><TH>StdDev(bit errors)</TH>\n"
        info_str += "    </TR>\n"

        for item in sweep_results:
            info_str += '    <TR align="center">\n'
            info_str += str(item)
            info_str += "    </TR>\n"

        info_str += "  </TABLE>\n"

        return info_str

    # @cached_property
    def _get_status_str(self):
        status_str = f"{self.status:20s} | Perf. (Msmpls./min.): {self.total_perf * 60.0e-6:4.1f}"
        dly_str = f"    | ChnlDly (ns): {self.chnl_dly * 1000000000.0:5.3f}"
        if self.bit_errs_viterbi >= 0:
            err_str = f"    | BitErrs: {int(self.bit_errs)} ({int(self.bit_errs_viterbi)})"
        else:
            err_str = f"    | BitErrs: {int(self.bit_errs)}"
        pwr_str = f"    | TxPwr (mW): {self.rel_power * 1e3:3.0f}"
        status_str += dly_str + err_str + pwr_str
        jit_str = "    | Jitter (ps):  ISI=%6.1f  DCD=%6.1f  Pj=%6.1f (%6.1f)  Rj=%6.1f (%6.1f)" % (
            self.isi_dfe * 1.0e12,
            self.dcd_dfe * 1.0e12,
            self.pj_dfe * 1.0e12,
            self.pjDD_dfe * 1.0e12,
            self.rj_dfe * 1.0e12,
            self.rjDD_dfe * 1.0e12,
        )
        status_str += jit_str

        return status_str

    # Changed property handlers.
    def _status_str_changed(self):
        if gDebugStatus:
            print(self.status_str, flush=True)

    def _use_dfe_changed(self, new_value):
        if not new_value:
            for i in range(1, 4):
                self.tx_taps[i].enabled = True
        else:
            for i in range(1, 4):
                self.tx_taps[i].enabled = False

    def _dfe_tap_tuners_changed(self, new_value):
        limits = []
        for tuner in new_value:
            limits.append((tuner.min_val, tuner.max_val))
        self.dfe.limits = limits
        print(f"limits: {limits}", flush=True)

    def _tx_ibis_file_changed(self, new_value):
        self.status = f"Parsing IBIS file: {new_value}"
        dName = ""
        try:
            self.tx_ibis_valid = False
            self.tx_use_ami = False
            self.log(f"Parsing Tx IBIS file, '{new_value}'...")
            ibis = IBISModel(new_value, True, debug=self.debug, gui=self.GUI)
            self.log(f"  Result:\n{ibis.ibis_parsing_errors}")
            self._tx_ibis = ibis
            self.tx_ibis_valid = True
            dName = dirname(new_value)
            if self._tx_ibis.dll_file and self._tx_ibis.ami_file:
                self.tx_dll_file = join(dName, self._tx_ibis.dll_file)
                self.tx_ami_file = join(dName, self._tx_ibis.ami_file)
            else:
                self.tx_dll_file = ""
                self.tx_ami_file = ""
        except Exception as err:  # pylint: disable=broad-exception-caught
            self.status = "IBIS file parsing error!"
            error_message = f"Failed to open and/or parse IBIS file!\n{err}"
            self.log(error_message, alert=True, exception=err)
        self._tx_ibis_dir = dName
        self.status = "Done."

    def _tx_ami_file_changed(self, new_value):
        try:
            self.tx_ami_valid = False
            if new_value:
                self.log(f"Parsing Tx AMI file, '{new_value}'...")
                with open(new_value, mode="r", encoding="utf-8") as pfile:
                    pcfg = AMIParamConfigurator(pfile.read())
                if pcfg.ami_parsing_errors:
                    self.log(f"Non-fatal parsing errors:\n{pcfg.ami_parsing_errors}")
                else:
                    self.log("Success.")
                self.tx_has_getwave = pcfg.fetch_param_val(["Reserved_Parameters", "GetWave_Exists"])
                _tx_returns_impulse = pcfg.fetch_param_val(["Reserved_Parameters", "Init_Returns_Impulse"])
                if not _tx_returns_impulse:
                    self.tx_use_getwave = True
                if pcfg.fetch_param_val(["Reserved_Parameters", "Ts4file"]):
                    self.tx_has_ts4 = True
                else:
                    self.tx_has_ts4 = False
                self._tx_cfg = pcfg
                self.tx_ami_valid = True
        except Exception as err:  # pylint: disable=broad-exception-caught
            error_message = f"Failed to open and/or parse AMI file!\n{err}"
            self.log(error_message, alert=True)
            raise

    def _tx_dll_file_changed(self, new_value):
        try:
            self.tx_dll_valid = False
            if new_value:
                model = AMIModel(str(new_value))
                self._tx_model = model
                self.tx_dll_valid = True
        except Exception as err:  # pylint: disable=broad-exception-caught
            error_message = f"Failed to open DLL/SO file!\n{err}"
            self.log(error_message, alert=True)

    def _rx_ibis_file_changed(self, new_value):
        self.status = f"Parsing IBIS file: {new_value}"
        dName = ""
        try:
            self.rx_ibis_valid = False
            self.rx_use_ami = False
            self.log(f"Parsing Rx IBIS file, '{new_value}'...")
            ibis = IBISModel(new_value, False, self.debug, gui=self.GUI)
            self.log(f"  Result:\n{ibis.ibis_parsing_errors}")
            self._rx_ibis = ibis
            self.rx_ibis_valid = True
            dName = dirname(new_value)
            if self._rx_ibis.dll_file and self._rx_ibis.ami_file:
                self.rx_dll_file = join(dName, self._rx_ibis.dll_file)
                self.rx_ami_file = join(dName, self._rx_ibis.ami_file)
            else:
                self.rx_dll_file = ""
                self.rx_ami_file = ""
        except Exception as err:  # pylint: disable=broad-exception-caught
            self.status = "IBIS file parsing error!"
            error_message = f"Failed to open and/or parse IBIS file!\n{err}"
            self.log(error_message, alert=True)
            raise
        self._rx_ibis_dir = dName
        self.status = "Done."

    def _rx_ami_file_changed(self, new_value):
        try:
            self.rx_ami_valid = False
            if new_value:
                with open(new_value, mode="r", encoding="utf-8") as pfile:
                    pcfg = AMIParamConfigurator(pfile.read())
                self.log(f"Parsing Rx AMI file, '{new_value}'...")
                if pcfg.ami_parsing_errors:
                    self.log(f"Encountered the following errors:\n{pcfg.ami_parsing_errors}")
                else:
                    self.log("Success!")
                self.rx_has_getwave = pcfg.fetch_param_val(["Reserved_Parameters", "GetWave_Exists"])
                _rx_returns_impulse = pcfg.fetch_param_val(["Reserved_Parameters", "Init_Returns_Impulse"])
                if not _rx_returns_impulse:
                    self.rx_use_getwave = True
                if pcfg.fetch_param_val(["Reserved_Parameters", "Ts4file"]):
                    self.rx_has_ts4 = True
                else:
                    self.rx_has_ts4 = False
                self._rx_cfg = pcfg
                self.rx_ami_valid = True
        except Exception as err:  # pylint: disable=broad-exception-caught
            error_message = f"Failed to open and/or parse AMI file!\n{err}"
            self.log(error_message, alert=True)

    def _rx_dll_file_changed(self, new_value):
        try:
            self.rx_dll_valid = False
            if new_value:
                model = AMIModel(str(new_value))
                self._rx_model = model
                self.rx_dll_valid = True
        except Exception as err:  # pylint: disable=broad-exception-caught
            error_message = f"Failed to open DLL/SO file!\n{err}"
            self.log(error_message, alert=True)

    def _rx_use_ami_changed(self, new_value):
        if new_value:
            self._btn_disable_fired()

    def check_pat_len(self):
        "Validate chosen pattern length against number of bits being run."
        taps = self.pattern_
        pat_len = 2 * pow(2, max(taps))  # "2 *", to accommodate PAM-4.
        if self.eye_bits < 5 * pat_len:
            self.log("\n".join([
                "Accurate jitter decomposition may not be possible with the current configuration!",
                "Try to keep `EyeBits` > 10 * 2^n, where `n` comes from `PRBS-n`.",]),
                alert=True,
            )

    def check_eye_bits(self):
        "Validate user selected number of eye bits."
        if self.eye_bits > self.nbits:
            self.eye_bits = self.nbits
            self.log("`EyeBits` has been held at `Nbits`.", alert=True)

    def _pattern_changed(self):
        self.check_pat_len()

    def _nbits_changed(self):
        self.check_eye_bits()

    def _eye_bits_changed(self):
        self.check_eye_bits()
        self.check_pat_len()

    def _f_max_changed(self, new_value):
        fmax = 0.5e-9 / self.t[1]  # Nyquist frequency, given our sampling rate (GHz).
        if new_value > fmax:
            self.f_max = fmax
            self.log("`fMax` has been held at the Nyquist frequency.", alert=True)

    # This function has been pulled outside of the standard Traits/UI "depends_on / @cached_property" mechanism,
>>>>>>> e4515eda
    # in order to more tightly control when it executes. I wasn't able to get truly lazy evaluation, and
    # this was causing noticeable GUI slowdown.
    # pylint: disable=attribute-defined-outside-init
    def calc_chnl_h(self):
        """Calculates the channel impulse response.

        Also sets, in 'self':
         - chnl_dly:
             group delay of channel
         - start_ix:
             first element of trimmed response
         - t_ns_chnl:
             the x-values, in ns, for plotting 'chnl_h'
         - chnl_H:
             channel frequency response
         - chnl_s:
             channel step response
         - chnl_p:
             channel pulse response
        """

        t = self.t  # This time vector has NO relationship to `f`/`w`!
        t_irfft = self.t_irfft  # This time vector IS related to `f`/`w`.
        f = self.f
        w = self.w
        nspui = self.nspui
        impulse_length = self.channel.impulse_length * 1.0e-9
        Rs = self.tx.impedance
        Cs = self.tx.capacitance * 1.0e-12
        RL = self.rx.impedance
        Cp = self.rx.capacitance * 1.0e-12
        # CL = self.cac * 1.0e-6  # pylint: disable=unused-variable

        ts = t[1]
        len_f = len(f)

        # Form the pre-on-die S-parameter 2-port network for the channel.
        H, ch_s2p_pre = self.channel.form_channel_response(ts, f, w, len_f, self.tx.impedance)

        self.ch_s2p_pre = ch_s2p_pre
        ch_s2p = ch_s2p_pre  # In case neither set of on-die S-parameters is being invoked, below.

        # Augment w/ IBIS-AMI on-die S-parameters, if appropriate.
        def add_ondie_s(s2p, ts4f, isRx=False):
            """Add the effect of on-die S-parameters to channel network.

            Args:
                s2p(skrf.Network): initial 2-port network.
                ts4f(string): on-die S-parameter file name.

            Keyword Args:
                isRx(bool): True when Rx on-die S-params. are being added. (Default = False).

            Returns:
                skrf.Network: Resultant 2-port network.
            """
            ts4N = rf.Network(ts4f)  # Grab the 4-port single-ended on-die network.
            ntwk = sdd_21(ts4N)  # Convert it to a differential, 2-port network.
            # Interpolate to system freqs.
            ntwk2 = (
                ntwk.extrapolate_to_dc()
                .windowed(normalize=False)
                .interpolate(s2p.f, coords="polar", bounds_error=False, fill_value="extrapolate")
            )
            if isRx:
                res = s2p**ntwk2
            else:  # Tx
                res = ntwk2**s2p
            return (res, ts4N, ntwk2)

        if self.tx.use_ibis:
            model = self.tx.ibis.current_model
            Rs = model.impedance * 2
            Cs = model.ccomp[0] / 2  # They're in series.
            self.Rs = Rs  # Primarily for debugging.
            self.Cs = Cs
            if self.tx.use_ts4:
                fname = join(self.tx.ibis_dir, self._tx_cfg.fetch_param_val(["Reserved_Parameters", "Ts4file"]))
                ch_s2p, ts4N, ntwk = add_ondie_s(ch_s2p, fname)
                self.ts4N = ts4N
                self.ntwk = ntwk
        if self.rx.use_ibis:
            model = self.rx.ibis.current_model
            RL = model.impedance * 2
            Cp = model.ccomp[0] / 2
            self.RL = RL  # Primarily for debugging.
            self.Cp = Cp
            logger.debug(f"RL: {round(RL, 2)}, Cp: {round(Cp, 2)}")
            if self.rx.use_ts4:
                fname = join(self.rx.ibis_dir, self._rx_cfg.fetch_param_val(["Reserved_Parameters", "Ts4file"]))
                ch_s2p, ts4N, ntwk = add_ondie_s(ch_s2p, fname, isRx=True)
                self.ts4N = ts4N
                self.ntwk = ntwk
        ch_s2p.name = "ch_s2p"
        self.ch_s2p = ch_s2p

        # Calculate channel impulse response.
        Zs = Rs / (1 + 1j * w * Rs * Cs)  # Tx termination impedance
        Zt = RL / (1 + 1j * w * RL * Cp)  # Rx termination impedance
        ch_s2p_term = ch_s2p.copy()
        ch_s2p_term_z0 = ch_s2p.z0.copy()
        ch_s2p_term_z0[:, 0] = Zs
        ch_s2p_term_z0[:, 1] = Zt
        ch_s2p_term.renormalize(ch_s2p_term_z0)
        ch_s2p_term.name = "ch_s2p_term"
        self.ch_s2p_term = ch_s2p_term

        # We take the transfer function, H, to be a ratio of voltages.
        # So, we must normalize our (now generalized) S-parameters.
        chnl_H = ch_s2p_term.s21.s.flatten() * np.sqrt(ch_s2p_term.z0[:, 1] / ch_s2p_term.z0[:, 0])
        if self.channel.use_window:
            chnl_h = irfft(raised_cosine(chnl_H))
        else:
            chnl_h = irfft(chnl_H)
        krnl = interp1d(t_irfft, chnl_h, kind="cubic", bounds_error=False, fill_value=0, assume_sorted=True)
        temp = krnl(t)
        chnl_h = temp * t[1] / t_irfft[1]
        chnl_dly = where(chnl_h == max(chnl_h))[0][0] * ts

        min_len = 20 * nspui
        max_len = 100 * nspui
        if impulse_length:
            min_len = max_len = int(impulse_length / ts)
        chnl_h, start_ix = trim_impulse(chnl_h, min_len=min_len, max_len=max_len, front_porch=True, kept_energy=0.999)
        krnl = interp1d(t[: len(chnl_h)], chnl_h, kind="cubic", bounds_error=False, fill_value=0, assume_sorted=True)
        chnl_trimmed_H = rfft(krnl(t_irfft)) * t_irfft[1] / t[1]

        chnl_s = chnl_h.cumsum()
        chnl_p = chnl_s - pad(
            chnl_s[:-nspui], (nspui, 0), "constant", constant_values=(0, 0)
        )  # pylint: disable=invalid-unary-operand-type

        self.chnl_h = chnl_h
        self.len_h = len(chnl_h)
        self.chnl_dly = chnl_dly
        self.chnl_H = chnl_H
        self.chnl_H_raw = H
        self.chnl_trimmed_H = chnl_trimmed_H
        self.start_ix = start_ix
        self.t_ns_chnl = array(t[start_ix : start_ix + len(chnl_h)]) * 1.0e9
        self.chnl_s = chnl_s
        self.chnl_p = chnl_p

        return chnl_h

<<<<<<< HEAD
    def load_configuration(self, filepath: Path | str):
=======
    def simulate(self, initial_run: bool = False, update_plots: bool = True) -> None:
        """
        Run all queued simulations.

        Keyword Args:
            initial_run: Set to ``True`` only for the first run.
                Default: ``False``
            update_plots: Set to ``False`` for notebook operation.
                Default: ``True``
        """

        # Running the simulation will fill in the required data structure.
        my_run_simulation(self, initial_run=initial_run, update_plots=update_plots)
        # Once the required data structure is filled in, we can create the plots.
        make_plots(self, n_dfe_taps=len(self.dfe_tap_tuners))

    def load_configuration(self, filepath: Path):
>>>>>>> e4515eda
        """Load in a configuration into pybert.

        Args:
            filepath: A full filepath include the suffix.
        """
        Configuration.load_from_file(filepath, self)

    def save_configuration(self, filepath: Path | str):
        """Save out a configuration from pybert.

        Args:
            filepath: A full filepath include the suffix.
        """
        Configuration(self).save(filepath)

    def reset_configuration(self) -> None:
        """Reset the PyBERT instance to default configuration values."""
        Configuration.apply_default_config(self)

    def load_results(self, filepath: Path) -> Results | None:
        """Load results from a file into pybert.

        Args:
            filepath: A full filepath include the suffix.
        """
        self.last_results = Results.load_from_file(filepath)
        return self.last_results

    def save_results(self, filepath: Path):
        """Save the existing results to a pickle file.

        Args:
            filepath: A full filepath include the suffix.
        """
        if self.last_results:
            self.last_results.save(filepath)

    def simulate(self, block: bool = False, timeout: int = 180) -> Results | None:
        """Start a simulation of the current configuration in a separate thread.

        Args:
            block: If True, wait for the simulation to complete and return results.
            timeout: Maximum time to wait for simulation completion in seconds.

        Returns:
            If block is True, returns the simulation results. Otherwise returns None.
        """
        if self.simulation_thread and self.simulation_thread.is_alive():
            if block and self._simulation_future:
                # Wait for the current simulation to complete
                return self._simulation_future.result(timeout=timeout)
            return None
        elif self.is_valid_configuration():
            logger.info("Starting simulation.")

            # Create a future for blocking operations
            if block:
                self._simulation_future = Future()

            self.simulation_thread = SimulationThread()
            self.simulation_thread.pybert = self
            self.simulation_thread.start()

            if block:
                # Wait for the future to be resolved by the callback
                return self._simulation_future.result(timeout=timeout)
        return None

    def stop_simulation(self):
        """Stop the running simulation."""
        logger.info("Stopping simulation.")
        if self.simulation_thread and self.simulation_thread.is_alive():
            self.simulation_thread.stop()
            self.simulation_thread.join(10)

    def calculate_optimization_trials(self):
        """Calculate the number of trials for the optimization."""
        n_trials = int((self.max_mag_tune - self.min_mag_tune) / self.step_mag_tune)
        for tuner in self.tx_tap_tuners:
            n_trials *= int((tuner.max_val - tuner.min_val) / tuner.step)
        return n_trials

    def optimize(self, block: bool = False, timeout: int = 180):
        """Start the optimization process using the tuner values.

        Args:
            block: If True, wait for the optimization to complete and return results.
            timeout: Maximum time to wait for optimization completion in seconds.

        Returns:
            If block is True, returns the optimization results. Otherwise returns None.
        """
        if self.opt_thread and self.opt_thread.is_alive():
            if block and self._optimization_future:
                return self._optimization_future.result(timeout=timeout)
            return None
        elif self.is_valid_configuration():
            logger.info("Starting optimization.")

            # Create a future for blocking operations
            if block:
                self._optimization_future = Future()

            self.opt_thread = OptThread()
            self.opt_thread.pybert = self
            self.opt_thread.start()

            if block:
                return self._optimization_future.result(timeout=timeout)
        return None

    def stop_optimization(self):
        """Stop the running optimization."""
        logger.info("Stopping optimization.")
        if self.opt_thread and self.opt_thread.is_alive():
            self.opt_thread.stop()
            self.opt_thread.join(10)

    def reset_optimization(self):
        """Reset the optimization back to what the current configuration is."""
        logger.info("Resetting optimization.")
        for i, tap in enumerate(self.tx_taps):
            self.tx_tap_tuners[i].value = tap.value
            self.tx_tap_tuners[i].enabled = tap.enabled
        self.peak_freq_tune = self.peak_freq
        self.peak_mag_tune = self.peak_mag
        self.rx_bw_tune = self.rx_bw
        self.ctle_enable_tune = self.ctle_enable

    def apply_optimization(self):
        """Apply the optimization to the current configuration."""
        logger.info("Applying optimization.")
        for i, tap in enumerate(self.tx_tap_tuners):
            self.tx_taps[i].value = tap.value
            self.tx_taps[i].enabled = tap.enabled
        self.peak_freq = self.peak_freq_tune
        self.peak_mag = self.peak_mag_tune
        self.rx_bw = self.rx_bw_tune
        self.ctle_enable = self.ctle_enable_tune

    def is_valid_configuration(self):
        """Validate that the user has selected a valid configuration for simulation or optimization."""
        if not self.channel.elements and self.channel.use_ch_file:
            logger.error("No channel file selected. Please select a channel file.")
            return False
        if not self.tx.ibis and self.tx.use_ibis:
            logger.error("No Tx IBIS file selected. Please select a Tx IBIS file.")
            return False
        if not self.rx.ibis and self.rx.use_ibis:
            logger.error("No Rx IBIS file selected. Please select a Rx IBIS file.")
            return False
        if not self.tx.ami and self.tx.model and self.tx.use_ami:
            logger.error("No Tx AMI loaded or configured.")
            return False
        if not self.rx.ami and self.rx.model and self.rx.use_ami:
            logger.error("No Tx AMI loaded or configured.")
            return False
        return True<|MERGE_RESOLUTION|>--- conflicted
+++ resolved
@@ -41,9 +41,9 @@
 from scipy.interpolate import interp1d
 
 from pybert import __version__ as VERSION
-from pybert.bert import SimulationThread
 from pybert.configuration import Configuration, InvalidConfigFileType
 from pybert.constants import gPeakFreq, gPeakMag
+from pybert.models.bert import SimulationThread
 from pybert.models.buffer import Receiver, Transmitter
 from pybert.models.channel import Channel
 from pybert.models.stimulus import BitPattern, ModulationType
@@ -64,20 +64,12 @@
 logger = logging.getLogger("pybert")
 
 
-<<<<<<< HEAD
 class PyBERT:  # pylint: disable=too-many-instance-attributes
     """A serial communication link bit error rate tester (BERT) simulator with a GUI interface.
-=======
-class PyBERT(HasTraits):  # pylint: disable=too-many-instance-attributes
-    """
-    A serial communication link bit error rate tester (BERT) simulator with
-    a GUI interface.
->>>>>>> e4515eda
 
     Useful for exploring the concepts of serial communication link design.
     """
 
-<<<<<<< HEAD
     def __init__(
         self,
         run_simulation: bool = False,
@@ -86,270 +78,6 @@
         rx: Receiver = Receiver(),
     ) -> None:
         """Initialize the PyBERT class.
-=======
-    # Independent variables
-
-    # - Simulation Control
-    bit_rate = Range(low=0.1, high=250.0, value=10.0)    #: (Gbps)
-    nbits = Range(low=1000, high=10000000, value=15000)  #: Number of bits to simulate.
-    eye_bits = Int(10160)                                #: Number of bits used to form eye.
-    pattern = Map(
-        {
-            "PRBS-7": [7, 6],
-            "PRBS-9": [9, 5],
-            "PRBS-11": [11, 9],
-            "PRBS-13": [13, 12, 2, 1],
-            "PRBS-15": [15, 14],
-            "PRBS-20": [20, 3],
-            "PRBS-23": [23, 18],
-            "PRBS-31": [31, 28],
-        },
-        default_value="PRBS-7",
-    )
-    seed = Int(1)  # LFSR seed. 0 means regenerate bits, using a new random seed, each run.
-    nspui = Range(low=2, high=256, value=32)  #: Signal vector samples per unit interval.
-    mod_type   = List([0])                   #: 0 = NRZ; 1 = Duo-binary; 2 = PAM-4
-    do_sweep   = Bool(False)  #: Run sweeps? (Default = False)
-    debug      = Bool(False)  #: Send log messages to terminal, as well as console, when True. (Default = False)
-    thresh     = Float(3.0)   #: Spectral threshold for identifying periodic components (sigma). (Default = 3.0)
-
-    # - Channel Control
-    ch_file = File(
-        "", entries=5, filter=["*.s4p", "*.S4P", "*.csv", "*.CSV", "*.txt", "*.TXT", "*.*"]
-    )  #: Channel file name.
-    use_ch_file = Bool(False)  #: Import channel description from file? (Default = False)
-    renumber = Bool(False)  #: Automically fix "1=>3/2=>4" port numbering? (Default = False)
-    f_step = Float(10)  #: Frequency step to use when constructing H(f) (MHz). (Default = 10 MHz)
-    f_max = Float(40)  #: Frequency maximum to use when constructing H(f) (GHz). (Default = 40 GHz)
-    impulse_length = Float(0.0)  #: Impulse response length. (Determined automatically, when 0.)
-    Rdc = Float(0.1876)  #: Channel d.c. resistance (Ohms/m).
-    w0 = Float(10e6)  #: Channel transition frequency (rads./s).
-    R0 = Float(1.452)  #: Channel skin effect resistance (Ohms/m).
-    Theta0 = Float(0.02)  #: Channel loss tangent (unitless).
-    Z0 = Float(100)  #: Channel characteristic impedance, in LC region (Ohms).
-    v0 = Float(0.67)  #: Channel relative propagation velocity (c).
-    l_ch = Float(0.5)  #: Channel length (m).
-    use_window = Bool(False)  #: Apply raised cosine to frequency response before FFT()-ing? (Default = False)
-
-    # - EQ Tune
-    tx_tap_tuners = List(
-        [
-            TxTapTuner(name="Pre-tap3",  pos=-3, enabled=True, min_val=-0.05, max_val=0.05, step=0.025),
-            TxTapTuner(name="Pre-tap2",  pos=-2, enabled=True, min_val=-0.1,  max_val=0.1,  step=0.05),
-            TxTapTuner(name="Pre-tap1",  pos=-1, enabled=True, min_val=-0.2,  max_val=0.2,  step=0.1),
-            TxTapTuner(name="Post-tap1", pos=1,  enabled=True, min_val=-0.2,  max_val=0.2,  step=0.1),
-            TxTapTuner(name="Post-tap2", pos=2,  enabled=True, min_val=-0.1,  max_val=0.1,  step=0.05),
-            TxTapTuner(name="Post-tap3", pos=3,  enabled=True, min_val=-0.05, max_val=0.05, step=0.025),
-        ]
-    )  #: EQ optimizer list of TxTapTuner objects.
-    rx_bw_tune = Float(12.0)  #: EQ optimizer CTLE bandwidth (GHz).
-    peak_freq_tune = Float(gPeakFreq)  #: EQ optimizer CTLE peaking freq. (GHz).
-    peak_mag_tune = Float(gPeakMag)  #: EQ optimizer CTLE peaking mag. (dB).
-    min_mag_tune = Float(2)   #: EQ optimizer CTLE peaking mag. min. (dB).
-    max_mag_tune = Float(12)  #: EQ optimizer CTLE peaking mag. max. (dB).
-    step_mag_tune = Float(1)  #: EQ optimizer CTLE peaking mag. step (dB).
-    ctle_enable_tune = Bool(True)  #: EQ optimizer CTLE enable
-    dfe_tap_tuners = List(
-        [TxTapTuner(name="Tap1",  enabled=True,  min_val=0.1,   max_val=0.4,  value=0.1),
-         TxTapTuner(name="Tap2",  enabled=True,  min_val=-0.15, max_val=0.15, value=0.0),
-         TxTapTuner(name="Tap3",  enabled=True,  min_val=-0.05, max_val=0.1,  value=0.0),
-         TxTapTuner(name="Tap4",  enabled=True,  min_val=-0.05, max_val=0.1,  value=0.0),
-         TxTapTuner(name="Tap5",  enabled=True,  min_val=-0.05, max_val=0.1,  value=0.0),
-         TxTapTuner(name="Tap6",  enabled=False, min_val=-0.05, max_val=0.1,  value=0.0),
-         TxTapTuner(name="Tap7",  enabled=False, min_val=-0.05, max_val=0.1,  value=0.0),
-         TxTapTuner(name="Tap8",  enabled=False, min_val=-0.05, max_val=0.1,  value=0.0),
-         TxTapTuner(name="Tap9",  enabled=False, min_val=-0.05, max_val=0.1,  value=0.0),
-         TxTapTuner(name="Tap10", enabled=False, min_val=-0.05, max_val=0.1,  value=0.0),
-         TxTapTuner(name="Tap11", enabled=False, min_val=-0.05, max_val=0.1,  value=0.0),
-         TxTapTuner(name="Tap12", enabled=False, min_val=-0.05, max_val=0.1,  value=0.0),
-         TxTapTuner(name="Tap13", enabled=False, min_val=-0.05, max_val=0.1,  value=0.0),
-         TxTapTuner(name="Tap14", enabled=False, min_val=-0.05, max_val=0.1,  value=0.0),
-         TxTapTuner(name="Tap15", enabled=False, min_val=-0.05, max_val=0.1,  value=0.0),
-         TxTapTuner(name="Tap16", enabled=False, min_val=-0.05, max_val=0.1,  value=0.0),
-         TxTapTuner(name="Tap17", enabled=False, min_val=-0.05, max_val=0.1,  value=0.0),
-         TxTapTuner(name="Tap18", enabled=False, min_val=-0.05, max_val=0.1,  value=0.0),
-         TxTapTuner(name="Tap19", enabled=False, min_val=-0.05, max_val=0.1,  value=0.0),
-         TxTapTuner(name="Tap20", enabled=False, min_val=-0.05, max_val=0.1,  value=0.0),]
-    )  #: EQ optimizer list of DFE tap tuner objects.
-    opt_thread = Instance(OptThread)  #: EQ optimization thread.
-
-    # - Tx
-    vod = Float(1.0)  #: Tx differential output voltage (V)
-    rs = Float(100)  #: Tx source impedance (Ohms)
-    cout = Range(low=0.001, high=1000, value=0.5)  #: Tx parasitic output capacitance (pF)
-    pn_mag = Float(0.01)  #: Periodic noise magnitude (V).
-    pn_freq = Float(11)  #: Periodic noise frequency (MHz).
-    rn = Float(0.01)  #: Standard deviation of Gaussian random noise (V).
-    tx_taps = List(
-        [
-            TxTapTuner(name="Pre-tap3",  pos=-3, enabled=True, min_val=-0.05, max_val=0.05),
-            TxTapTuner(name="Pre-tap2",  pos=-2, enabled=True, min_val=-0.1,  max_val=0.1),
-            TxTapTuner(name="Pre-tap1",  pos=-1, enabled=True, min_val=-0.2,  max_val=0.2),
-            TxTapTuner(name="Post-tap1", pos=1,  enabled=True, min_val=-0.2,  max_val=0.2),
-            TxTapTuner(name="Post-tap2", pos=2,  enabled=True, min_val=-0.1,  max_val=0.1),
-            TxTapTuner(name="Post-tap3", pos=3,  enabled=True, min_val=-0.05, max_val=0.05),
-        ]
-    )  #: List of TxTapTuner objects.
-    rel_power = Float(1.0)  #: Tx power dissipation (W).
-    tx_use_ami = Bool(False)  #: (Bool)
-    tx_has_ts4 = Bool(False)  #: (Bool)
-    tx_use_ts4 = Bool(False)  #: (Bool)
-    tx_use_getwave = Bool(False)  #: (Bool)
-    tx_has_getwave = Bool(False)  #: (Bool)
-    tx_ami_file = File("", entries=5, filter=["*.ami"])  #: (File)
-    tx_ami_valid = Bool(False)  #: (Bool)
-    tx_dll_file = File("", entries=5, filter=["*.dll", "*.so"])  #: (File)
-    tx_dll_valid = Bool(False)  #: (Bool)
-    tx_ibis_file = File(
-        "",
-        entries=5,
-        filter=[
-            "IBIS Models (*.ibs)|*.ibs",
-        ],
-    )  #: (File)
-    tx_ibis_valid = Bool(False)  #: (Bool)
-    tx_use_ibis = Bool(False)  #: (Bool)
-
-    # - Rx
-    rin = Float(100)  #: Rx input impedance (Ohm)
-    cin = Float(0.5)  #: Rx parasitic input capacitance (pF)
-    cac = Float(1.0)  #: Rx a.c. coupling capacitance (uF)
-    use_ctle_file = Bool(False)  #: For importing CTLE impulse/step response directly.
-    ctle_file = File("", entries=5, filter=["*.csv"])  #: CTLE response file (when use_ctle_file = True).
-    rx_bw = Float(12.0)  #: CTLE bandwidth (GHz).
-    peak_freq = Float(gPeakFreq)  #: CTLE peaking frequency (GHz)
-    peak_mag = Float(gPeakMag)  #: CTLE peaking magnitude (dB)
-    ctle_enable = Bool(True)  #: CTLE enable.
-    rx_use_ami = Bool(False)  #: (Bool)
-    rx_has_ts4 = Bool(False)  #: (Bool)
-    rx_use_ts4 = Bool(False)  #: (Bool)
-    rx_use_getwave = Bool(False)  #: (Bool)
-    rx_has_getwave = Bool(False)  #: (Bool)
-    rx_use_clocks = Bool(False)  #: (Bool)
-    rx_ami_file = File("", entries=5, filter=["*.ami"])  #: (File)
-    rx_ami_valid = Bool(False)  #: (Bool)
-    rx_dll_file = File("", entries=5, filter=["*.dll", "*.so"])  #: (File)
-    rx_dll_valid = Bool(False)  #: (Bool)
-    rx_ibis_file = File("", entries=5, filter=["*.ibs"])  #: (File)
-    rx_ibis_valid = Bool(False)  #: (Bool)
-    rx_use_ibis = Bool(False)  #: (Bool)
-    rx_use_viterbi = Bool(False)  #: (Bool)
-    rx_viterbi_symbols = Int(4)  #: Number of symbols to track in Viterbi decoder.
-
-    # - DFE
-    sum_ideal = Bool(True)  #: True = use an ideal (i.e. - infinite bandwidth) summing node (Bool).
-    decision_scaler = Float(0.5)  #: DFE slicer output voltage (V).
-    gain = Float(0.2)  #: DFE error gain (unitless).
-    n_ave = Float(100)  #: DFE # of averages to take, before making tap corrections.
-    sum_bw = Float(12.0)  #: DFE summing node bandwidth (Used when sum_ideal=False.) (GHz).
-    use_agc = Bool(False)  #: Continuously adjust ``decision_scalar`` when True.
-
-    # - CDR
-    delta_t = Float(0.1)  #: CDR proportional branch magnitude (ps).
-    alpha = Float(0.01)  #: CDR integral branch magnitude (unitless).
-    n_lock_ave = Int(500)  #: CDR # of averages to take in determining lock.
-    rel_lock_tol = Float(0.1)  #: CDR relative tolerance to use in determining lock.
-    lock_sustain = Int(500)  #: CDR hysteresis to use in determining lock.
-
-    # Misc.
-    cfg_file = File("", entries=5, filter=["*.pybert_cfg"])  #: PyBERT configuration data storage file (File).
-    data_file = File("", entries=5, filter=["*.pybert_data"])  #: PyBERT results data storage file (File).
-
-    # Plots (plot containers, actually)
-    plotdata = ArrayPlotData()
-    plots_h = Instance(GridPlotContainer)
-    plots_s = Instance(GridPlotContainer)
-    plots_p = Instance(GridPlotContainer)
-    plots_H = Instance(GridPlotContainer)
-    plots_dfe = Instance(GridPlotContainer)
-    plots_eye = Instance(GridPlotContainer)
-    plots_jitter_dist = Instance(GridPlotContainer)
-    plots_jitter_spec = Instance(GridPlotContainer)
-    plots_bathtub = Instance(GridPlotContainer)
-
-    # Status
-    status = String("Ready.")  #: PyBERT status (String).
-    jitter_perf = Float(0.0)
-    total_perf = Float(0.0)
-    sweep_results = List([])
-    len_h = Int(0)
-    chnl_dly = Float(0.0)  #: Estimated channel delay (s).
-    bit_errs = Int(0)  #: # of bit errors observed in last run.
-    bit_errs_viterbi = Int(0)  #: # of bit errors observed in last run.
-    run_count = Int(0)  # Used as a mechanism to force bit stream regeneration.
-
-    # About
-    perf_info = Property(String, depends_on=["total_perf"])
-
-    # Help
-    instructions = help_str
-
-    # Console
-    console_log = String("PyBERT Console Log\n\n")
-
-    # Dependent variables
-    # - Handled by the Traits/UI machinery. (Should only contain "low overhead" variables,
-    #   which don't freeze the GUI noticeably.)
-    #
-    # - Note: Don't make properties, which have a high calculation overhead,
-    #         dependencies of other properties!
-    #         This will slow the GUI down noticeably.
-    jitter_info = Property(String, depends_on=["jitter_perf"])
-    status_str = Property(String, depends_on=["status"])
-    sweep_info = Property(String, depends_on=["sweep_results"])
-    t = Property(Array, depends_on=["ui", "nspui", "nbits"])
-    t_ns = Property(Array, depends_on=["t"])
-    f = Property(Array, depends_on=["f_step", "f_max"])
-    w = Property(Array, depends_on=["f"])
-    t_irfft = Property(Array, depends_on=["f"])
-    bits = Property(Array, depends_on=["pattern", "nbits", "mod_type", "run_count"])
-    symbols = Property(Array, depends_on=["bits", "mod_type", "vod"])
-    ffe = Property(Array, depends_on=["tx_taps.value", "tx_taps.enabled"])
-    ui = Property(Float, depends_on=["bit_rate", "mod_type"])
-    nui = Property(Int, depends_on=["nbits", "mod_type"])
-    eye_uis = Property(Int, depends_on=["eye_bits", "mod_type"])
-    dfe_out_p = Array()
-
-    # Custom buttons, which we'll use in particular tabs.
-    # (Globally applicable buttons, such as "Run" and "Ok", are handled more simply, in the View.)
-    btn_disable = Button(label="Disable All")  # Disable all DFE taps in optimizer.
-    btn_enable = Button(label="Enable All")  # Enable all DFE taps in optimizer.
-    btn_cfg_tx = Button(label="Configure")  # Configure AMI parameters.
-    btn_cfg_rx = Button(label="Configure")
-    btn_sel_tx = Button(label="Select")  # Select IBIS model.
-    btn_sel_rx = Button(label="Select")
-    btn_view_tx = Button(label="View")  # View IBIS model.
-    btn_view_rx = Button(label="View")
-
-    # Logger & Pop-up
-    def log(self, msg, alert=False, exception=None):
-        """Log a message to the console and, optionally, to terminal and/or pop-up dialog."""
-        _msg = msg.strip()
-        txt = f"[{datetime.now()}]: PyBERT: {_msg}"
-        if self.debug:
-            # In case PyBERT crashes, before we can read this in its `Console` tab:
-            print(txt, flush=True)
-        self.console_log += txt + "\n"
-        if exception:
-            raise exception
-        if alert and self.GUI:
-            message(_msg, title="PyBERT Alert")
-
-    # User "yes"/"no" alert box.
-    def alert(self, msg):
-        "Prompt for a yes/no response, using simple alert dialog."
-        _msg = msg.strip()
-        if self.GUI:
-            return error(_msg, "PyBERT Alert")
-        raise RuntimeError("Alert box requested, but no GUI!")
-
-    # Default initialization
-    def __init__(self, run_simulation=True, gui=True):
-        """Initial plot setup occurs here.
-
-        In order to populate the data structure we need to
-        construct the plots, we must run the simulation.
->>>>>>> e4515eda
 
         Args:
             run_simulation(Bool): If true, run the simulation, as part
@@ -436,6 +164,8 @@
         self.peak_freq: float = gPeakFreq  #: CTLE peaking frequency (GHz)
         self.peak_mag: float = gPeakMag  #: CTLE peaking magnitude (dB)
         self.ctle_enable: bool = True  #: CTLE enable.
+        self.rx_use_viterbi: bool = False  #: Use Viterbi algorithm for MLSD.
+        self.rx_viterbi_symbols: int = 4  #: Number of symbols to track in Viterbi decoder.
 
         # - DFE
         self.sum_ideal: bool = True  #: True = use an ideal (i.e. - infinite bandwidth) summing node (Bool).
@@ -749,477 +479,7 @@
 
         return taps
 
-<<<<<<< HEAD
     # This function has been pulled outside of the standard Traits/UI "depends_on / @property" mechanism,
-=======
-    # pylint: disable=too-many-locals,consider-using-f-string,too-many-branches,too-many-statements
-    # @cached_property
-    def _get_jitter_info(self):
-        isi_chnl = self.isi_chnl * 1.0e12
-        dcd_chnl = self.dcd_chnl * 1.0e12
-        pj_chnl = self.pj_chnl * 1.0e12
-        rj_chnl = self.rj_chnl * 1.0e12
-        isi_tx = self.isi_tx * 1.0e12
-        dcd_tx = self.dcd_tx * 1.0e12
-        pj_tx = self.pj_tx * 1.0e12
-        rj_tx = self.rj_tx * 1.0e12
-        isi_ctle = self.isi_ctle * 1.0e12
-        dcd_ctle = self.dcd_ctle * 1.0e12
-        pj_ctle = self.pj_ctle * 1.0e12
-        rj_ctle = self.rj_ctle * 1.0e12
-        isi_dfe = self.isi_dfe * 1.0e12
-        dcd_dfe = self.dcd_dfe * 1.0e12
-        pj_dfe = self.pj_dfe * 1.0e12
-        rj_dfe = self.rj_dfe * 1.0e12
-
-        isi_rej_tx = 1.0e20
-        dcd_rej_tx = 1.0e20
-        isi_rej_ctle = 1.0e20
-        dcd_rej_ctle = 1.0e20
-        pj_rej_ctle = 1.0e20
-        rj_rej_ctle = 1.0e20
-        isi_rej_dfe = 1.0e20
-        dcd_rej_dfe = 1.0e20
-        pj_rej_dfe = 1.0e20
-        rj_rej_dfe = 1.0e20
-        isi_rej_total = 1.0e20
-        dcd_rej_total = 1.0e20
-        pj_rej_total = 1.0e20
-        rj_rej_total = 1.0e20
-
-        if isi_tx:
-            isi_rej_tx = isi_chnl / isi_tx
-        if dcd_tx:
-            dcd_rej_tx = dcd_chnl / dcd_tx
-        if isi_ctle:
-            isi_rej_ctle = isi_tx / isi_ctle
-        if dcd_ctle:
-            dcd_rej_ctle = dcd_tx / dcd_ctle
-        if pj_ctle:
-            pj_rej_ctle = pj_tx / pj_ctle
-        if rj_ctle:
-            rj_rej_ctle = rj_tx / rj_ctle
-        if isi_dfe:
-            isi_rej_dfe = isi_ctle / isi_dfe
-        if dcd_dfe:
-            dcd_rej_dfe = dcd_ctle / dcd_dfe
-        if pj_dfe:
-            pj_rej_dfe = pj_ctle / pj_dfe
-        if rj_dfe:
-            rj_rej_dfe = rj_ctle / rj_dfe
-        if isi_dfe:
-            isi_rej_total = isi_chnl / isi_dfe
-        if dcd_dfe:
-            dcd_rej_total = dcd_chnl / dcd_dfe
-        if pj_dfe:
-            pj_rej_total = pj_tx / pj_dfe
-        if rj_dfe:
-            rj_rej_total = rj_tx / rj_dfe
-
-        # Temporary, until I figure out DPI independence.
-        info_str = "<style>\n"
-        info_str += " table td {font-size: 12em;}\n"
-        info_str += " table th {font-size: 14em;}\n"
-        info_str += "</style>\n"
-        # End Temp.
-
-        info_str = "<H1>Jitter Rejection by Equalization Component</H1>\n"
-
-        info_str += "<H2>Tx Preemphasis</H2>\n"
-        info_str += '<TABLE border="1">\n'
-        info_str += '<TR align="center">\n'
-        info_str += "<TH>Jitter Component</TH><TH>Input (ps)</TH><TH>Output (ps)</TH><TH>Rejection (dB)</TH>\n"
-        info_str += "</TR>\n"
-        info_str += '<TR align="right">\n'
-        info_str += '<TD align="center">ISI</TD><TD>%6.3f</TD><TD>%6.3f</TD><TD>%4.1f</TD>\n' % (
-            isi_chnl,
-            isi_tx,
-            10.0 * safe_log10(isi_rej_tx),
-        )
-        info_str += "</TR>\n"
-        info_str += '<TR align="right">\n'
-        info_str += f'<TD align="center">DCD</TD><TD>{dcd_chnl:6.3f}</TD><TD>{dcd_tx:6.3f}</TD><TD>{10.0 * safe_log10(dcd_rej_tx):4.1f}</TD>\n'
-        info_str += "</TR>\n"
-        info_str += '<TR align="right">\n'
-        info_str += '<TD align="center">Pj</TD><TD>%6.3f</TD><TD>%6.3f</TD><TD>n/a</TD>\n' % (
-            pj_chnl,
-            pj_tx,
-        )
-        info_str += "</TR>\n"
-        info_str += '<TR align="right">\n'
-        info_str += '<TD align="center">Rj</TD><TD>%6.3f</TD><TD>%6.3f</TD><TD>n/a</TD>\n' % (
-            rj_chnl,
-            rj_tx,
-        )
-        info_str += "</TR>\n"
-        info_str += "</TABLE>\n"
-
-        info_str += "<H2>CTLE (+ AMI DFE)</H2>\n"
-        info_str += '<TABLE border="1">\n'
-        info_str += '<TR align="center">\n'
-        info_str += "<TH>Jitter Component</TH><TH>Input (ps)</TH><TH>Output (ps)</TH><TH>Rejection (dB)</TH>\n"
-        info_str += "</TR>\n"
-        info_str += '<TR align="right">\n'
-        info_str += '<TD align="center">ISI</TD><TD>%6.3f</TD><TD>%6.3f</TD><TD>%4.1f</TD>\n' % (
-            isi_tx,
-            isi_ctle,
-            10.0 * safe_log10(isi_rej_ctle),
-        )
-        info_str += "</TR>\n"
-        info_str += '<TR align="right">\n'
-        info_str += '<TD align="center">DCD</TD><TD>%6.3f</TD><TD>%6.3f</TD><TD>%4.1f</TD>\n' % (
-            dcd_tx,
-            dcd_ctle,
-            10.0 * safe_log10(dcd_rej_ctle),
-        )
-        info_str += "</TR>\n"
-        info_str += '<TR align="right">\n'
-        info_str += '<TD align="center">Pj</TD><TD>%6.3f</TD><TD>%6.3f</TD><TD>%4.1f</TD>\n' % (
-            pj_tx,
-            pj_ctle,
-            10.0 * safe_log10(pj_rej_ctle),
-        )
-        info_str += "</TR>\n"
-        info_str += '<TR align="right">\n'
-        info_str += '<TD align="center">Rj</TD><TD>%6.3f</TD><TD>%6.3f</TD><TD>%4.1f</TD>\n' % (
-            rj_tx,
-            rj_ctle,
-            10.0 * safe_log10(rj_rej_ctle),
-        )
-        info_str += "</TR>\n"
-        info_str += "</TABLE>\n"
-
-        info_str += "<H2>DFE</H2>\n"
-        info_str += '<TABLE border="1">\n'
-        info_str += '<TR align="center">\n'
-        info_str += "<TH>Jitter Component</TH><TH>Input (ps)</TH><TH>Output (ps)</TH><TH>Rejection (dB)</TH>\n"
-        info_str += "</TR>\n"
-        info_str += '<TR align="right">\n'
-        info_str += '<TD align="center">ISI</TD><TD>%6.3f</TD><TD>%6.3f</TD><TD>%4.1f</TD>\n' % (
-            isi_ctle,
-            isi_dfe,
-            10.0 * safe_log10(isi_rej_dfe),
-        )
-        info_str += "</TR>\n"
-        info_str += '<TR align="right">\n'
-        info_str += '<TD align="center">DCD</TD><TD>%6.3f</TD><TD>%6.3f</TD><TD>%4.1f</TD>\n' % (
-            dcd_ctle,
-            dcd_dfe,
-            10.0 * safe_log10(dcd_rej_dfe),
-        )
-        info_str += "</TR>\n"
-        info_str += '<TR align="right">\n'
-        info_str += '<TD align="center">Pj</TD><TD>%6.3f</TD><TD>%6.3f</TD><TD>%4.1f</TD>\n' % (
-            pj_ctle,
-            pj_dfe,
-            10.0 * safe_log10(pj_rej_dfe),
-        )
-        info_str += "</TR>\n"
-        info_str += '<TR align="right">\n'
-        info_str += '<TD align="center">Rj</TD><TD>%6.3f</TD><TD>%6.3f</TD><TD>%4.1f</TD>\n' % (
-            rj_ctle,
-            rj_dfe,
-            10.0 * safe_log10(rj_rej_dfe),
-        )
-        info_str += "</TR>\n"
-        info_str += "</TABLE>\n"
-
-        info_str += "<H2>TOTAL</H2>\n"
-        info_str += '<TABLE border="1">\n'
-        info_str += '<TR align="center">\n'
-        info_str += "<TH>Jitter Component</TH><TH>Input (ps)</TH><TH>Output (ps)</TH><TH>Rejection (dB)</TH>\n"
-        info_str += "</TR>\n"
-        info_str += '<TR align="right">\n'
-        info_str += '<TD align="center">ISI</TD><TD>%6.3f</TD><TD>%6.3f</TD><TD>%4.1f</TD>\n' % (
-            isi_chnl,
-            isi_dfe,
-            10.0 * safe_log10(isi_rej_total),
-        )
-        info_str += "</TR>\n"
-        info_str += '<TR align="right">\n'
-        info_str += '<TD align="center">DCD</TD><TD>%6.3f</TD><TD>%6.3f</TD><TD>%4.1f</TD>\n' % (
-            dcd_chnl,
-            dcd_dfe,
-            10.0 * safe_log10(dcd_rej_total),
-        )
-        info_str += "</TR>\n"
-        info_str += '<TR align="right">\n'
-        info_str += '<TD align="center">Pj</TD><TD>%6.3f</TD><TD>%6.3f</TD><TD>%4.1f</TD>\n' % (
-            pj_tx,
-            pj_dfe,
-            10.0 * safe_log10(pj_rej_total),
-        )
-        info_str += "</TR>\n"
-        info_str += '<TR align="right">\n'
-        info_str += '<TD align="center">Rj</TD><TD>%6.3f</TD><TD>%6.3f</TD><TD>%4.1f</TD>\n' % (
-            rj_tx,
-            rj_dfe,
-            10.0 * safe_log10(rj_rej_total),
-        )
-        info_str += "</TR>\n"
-        info_str += "</TABLE>\n"
-
-        return info_str
-
-    # @cached_property
-    def _get_perf_info(self):
-        info_str = "<H2>Performance by Component</H2>\n"
-        info_str += '  <TABLE border="1">\n'
-        info_str += '    <TR align="center">\n'
-        info_str += "      <TH>Component</TH><TH>Performance (Msmpls./min.)</TH>\n"
-        info_str += "    </TR>\n"
-        info_str += '    <TR align="right">\n'
-        info_str += f'      <TD align="center">Channel</TD><TD>{self.channel_perf * 6e-05:6.3f}</TD>\n'
-        info_str += "    </TR>\n"
-        info_str += '    <TR align="right">\n'
-        info_str += f'      <TD align="center">Tx Preemphasis</TD><TD>{self.tx_perf * 6e-05:6.3f}</TD>\n'
-        info_str += "    </TR>\n"
-        info_str += '    <TR align="right">\n'
-        info_str += f'      <TD align="center">CTLE</TD><TD>{self.ctle_perf * 6e-05:6.3f}</TD>\n'
-        info_str += "    </TR>\n"
-        info_str += '    <TR align="right">\n'
-        info_str += f'      <TD align="center">DFE</TD><TD>{self.dfe_perf * 6e-05:6.3f}</TD>\n'
-        info_str += "    </TR>\n"
-        info_str += '    <TR align="right">\n'
-        info_str += f'      <TD align="center">Viterbi</TD><TD>{self.viterbi_perf * 6e-05:6.3f}</TD>\n'
-        info_str += "    </TR>\n"
-        info_str += '    <TR align="right">\n'
-        info_str += f'      <TD align="center">Jitter Analysis</TD><TD>{self.jitter_perf * 6e-05:6.3f}</TD>\n'
-        info_str += "    </TR>\n"
-        info_str += '    <TR align="right">\n'
-        info_str += f'      <TD align="center"><strong>TOTAL</strong></TD><TD><strong>{self.total_perf * 60.0e-6:6.3f}</strong></TD>\n'
-        info_str += "    </TR>\n"
-        info_str += '    <TR align="right">\n'
-        info_str += f'      <TD align="center">Plotting</TD><TD>{self.plotting_perf * 6e-05:6.3f}</TD>\n'
-        info_str += "    </TR>\n"
-        info_str += "  </TABLE>\n"
-
-        return info_str
-
-    # @cached_property
-    def _get_sweep_info(self):
-        sweep_results = self.sweep_results
-
-        info_str = "<H2>Sweep Results</H2>\n"
-        info_str += '  <TABLE border="1">\n'
-        info_str += '    <TR align="center">\n'
-        info_str += "      <TH>Pretap</TH><TH>Posttap</TH><TH>Mean(bit errors)</TH><TH>StdDev(bit errors)</TH>\n"
-        info_str += "    </TR>\n"
-
-        for item in sweep_results:
-            info_str += '    <TR align="center">\n'
-            info_str += str(item)
-            info_str += "    </TR>\n"
-
-        info_str += "  </TABLE>\n"
-
-        return info_str
-
-    # @cached_property
-    def _get_status_str(self):
-        status_str = f"{self.status:20s} | Perf. (Msmpls./min.): {self.total_perf * 60.0e-6:4.1f}"
-        dly_str = f"    | ChnlDly (ns): {self.chnl_dly * 1000000000.0:5.3f}"
-        if self.bit_errs_viterbi >= 0:
-            err_str = f"    | BitErrs: {int(self.bit_errs)} ({int(self.bit_errs_viterbi)})"
-        else:
-            err_str = f"    | BitErrs: {int(self.bit_errs)}"
-        pwr_str = f"    | TxPwr (mW): {self.rel_power * 1e3:3.0f}"
-        status_str += dly_str + err_str + pwr_str
-        jit_str = "    | Jitter (ps):  ISI=%6.1f  DCD=%6.1f  Pj=%6.1f (%6.1f)  Rj=%6.1f (%6.1f)" % (
-            self.isi_dfe * 1.0e12,
-            self.dcd_dfe * 1.0e12,
-            self.pj_dfe * 1.0e12,
-            self.pjDD_dfe * 1.0e12,
-            self.rj_dfe * 1.0e12,
-            self.rjDD_dfe * 1.0e12,
-        )
-        status_str += jit_str
-
-        return status_str
-
-    # Changed property handlers.
-    def _status_str_changed(self):
-        if gDebugStatus:
-            print(self.status_str, flush=True)
-
-    def _use_dfe_changed(self, new_value):
-        if not new_value:
-            for i in range(1, 4):
-                self.tx_taps[i].enabled = True
-        else:
-            for i in range(1, 4):
-                self.tx_taps[i].enabled = False
-
-    def _dfe_tap_tuners_changed(self, new_value):
-        limits = []
-        for tuner in new_value:
-            limits.append((tuner.min_val, tuner.max_val))
-        self.dfe.limits = limits
-        print(f"limits: {limits}", flush=True)
-
-    def _tx_ibis_file_changed(self, new_value):
-        self.status = f"Parsing IBIS file: {new_value}"
-        dName = ""
-        try:
-            self.tx_ibis_valid = False
-            self.tx_use_ami = False
-            self.log(f"Parsing Tx IBIS file, '{new_value}'...")
-            ibis = IBISModel(new_value, True, debug=self.debug, gui=self.GUI)
-            self.log(f"  Result:\n{ibis.ibis_parsing_errors}")
-            self._tx_ibis = ibis
-            self.tx_ibis_valid = True
-            dName = dirname(new_value)
-            if self._tx_ibis.dll_file and self._tx_ibis.ami_file:
-                self.tx_dll_file = join(dName, self._tx_ibis.dll_file)
-                self.tx_ami_file = join(dName, self._tx_ibis.ami_file)
-            else:
-                self.tx_dll_file = ""
-                self.tx_ami_file = ""
-        except Exception as err:  # pylint: disable=broad-exception-caught
-            self.status = "IBIS file parsing error!"
-            error_message = f"Failed to open and/or parse IBIS file!\n{err}"
-            self.log(error_message, alert=True, exception=err)
-        self._tx_ibis_dir = dName
-        self.status = "Done."
-
-    def _tx_ami_file_changed(self, new_value):
-        try:
-            self.tx_ami_valid = False
-            if new_value:
-                self.log(f"Parsing Tx AMI file, '{new_value}'...")
-                with open(new_value, mode="r", encoding="utf-8") as pfile:
-                    pcfg = AMIParamConfigurator(pfile.read())
-                if pcfg.ami_parsing_errors:
-                    self.log(f"Non-fatal parsing errors:\n{pcfg.ami_parsing_errors}")
-                else:
-                    self.log("Success.")
-                self.tx_has_getwave = pcfg.fetch_param_val(["Reserved_Parameters", "GetWave_Exists"])
-                _tx_returns_impulse = pcfg.fetch_param_val(["Reserved_Parameters", "Init_Returns_Impulse"])
-                if not _tx_returns_impulse:
-                    self.tx_use_getwave = True
-                if pcfg.fetch_param_val(["Reserved_Parameters", "Ts4file"]):
-                    self.tx_has_ts4 = True
-                else:
-                    self.tx_has_ts4 = False
-                self._tx_cfg = pcfg
-                self.tx_ami_valid = True
-        except Exception as err:  # pylint: disable=broad-exception-caught
-            error_message = f"Failed to open and/or parse AMI file!\n{err}"
-            self.log(error_message, alert=True)
-            raise
-
-    def _tx_dll_file_changed(self, new_value):
-        try:
-            self.tx_dll_valid = False
-            if new_value:
-                model = AMIModel(str(new_value))
-                self._tx_model = model
-                self.tx_dll_valid = True
-        except Exception as err:  # pylint: disable=broad-exception-caught
-            error_message = f"Failed to open DLL/SO file!\n{err}"
-            self.log(error_message, alert=True)
-
-    def _rx_ibis_file_changed(self, new_value):
-        self.status = f"Parsing IBIS file: {new_value}"
-        dName = ""
-        try:
-            self.rx_ibis_valid = False
-            self.rx_use_ami = False
-            self.log(f"Parsing Rx IBIS file, '{new_value}'...")
-            ibis = IBISModel(new_value, False, self.debug, gui=self.GUI)
-            self.log(f"  Result:\n{ibis.ibis_parsing_errors}")
-            self._rx_ibis = ibis
-            self.rx_ibis_valid = True
-            dName = dirname(new_value)
-            if self._rx_ibis.dll_file and self._rx_ibis.ami_file:
-                self.rx_dll_file = join(dName, self._rx_ibis.dll_file)
-                self.rx_ami_file = join(dName, self._rx_ibis.ami_file)
-            else:
-                self.rx_dll_file = ""
-                self.rx_ami_file = ""
-        except Exception as err:  # pylint: disable=broad-exception-caught
-            self.status = "IBIS file parsing error!"
-            error_message = f"Failed to open and/or parse IBIS file!\n{err}"
-            self.log(error_message, alert=True)
-            raise
-        self._rx_ibis_dir = dName
-        self.status = "Done."
-
-    def _rx_ami_file_changed(self, new_value):
-        try:
-            self.rx_ami_valid = False
-            if new_value:
-                with open(new_value, mode="r", encoding="utf-8") as pfile:
-                    pcfg = AMIParamConfigurator(pfile.read())
-                self.log(f"Parsing Rx AMI file, '{new_value}'...")
-                if pcfg.ami_parsing_errors:
-                    self.log(f"Encountered the following errors:\n{pcfg.ami_parsing_errors}")
-                else:
-                    self.log("Success!")
-                self.rx_has_getwave = pcfg.fetch_param_val(["Reserved_Parameters", "GetWave_Exists"])
-                _rx_returns_impulse = pcfg.fetch_param_val(["Reserved_Parameters", "Init_Returns_Impulse"])
-                if not _rx_returns_impulse:
-                    self.rx_use_getwave = True
-                if pcfg.fetch_param_val(["Reserved_Parameters", "Ts4file"]):
-                    self.rx_has_ts4 = True
-                else:
-                    self.rx_has_ts4 = False
-                self._rx_cfg = pcfg
-                self.rx_ami_valid = True
-        except Exception as err:  # pylint: disable=broad-exception-caught
-            error_message = f"Failed to open and/or parse AMI file!\n{err}"
-            self.log(error_message, alert=True)
-
-    def _rx_dll_file_changed(self, new_value):
-        try:
-            self.rx_dll_valid = False
-            if new_value:
-                model = AMIModel(str(new_value))
-                self._rx_model = model
-                self.rx_dll_valid = True
-        except Exception as err:  # pylint: disable=broad-exception-caught
-            error_message = f"Failed to open DLL/SO file!\n{err}"
-            self.log(error_message, alert=True)
-
-    def _rx_use_ami_changed(self, new_value):
-        if new_value:
-            self._btn_disable_fired()
-
-    def check_pat_len(self):
-        "Validate chosen pattern length against number of bits being run."
-        taps = self.pattern_
-        pat_len = 2 * pow(2, max(taps))  # "2 *", to accommodate PAM-4.
-        if self.eye_bits < 5 * pat_len:
-            self.log("\n".join([
-                "Accurate jitter decomposition may not be possible with the current configuration!",
-                "Try to keep `EyeBits` > 10 * 2^n, where `n` comes from `PRBS-n`.",]),
-                alert=True,
-            )
-
-    def check_eye_bits(self):
-        "Validate user selected number of eye bits."
-        if self.eye_bits > self.nbits:
-            self.eye_bits = self.nbits
-            self.log("`EyeBits` has been held at `Nbits`.", alert=True)
-
-    def _pattern_changed(self):
-        self.check_pat_len()
-
-    def _nbits_changed(self):
-        self.check_eye_bits()
-
-    def _eye_bits_changed(self):
-        self.check_eye_bits()
-        self.check_pat_len()
-
-    def _f_max_changed(self, new_value):
-        fmax = 0.5e-9 / self.t[1]  # Nyquist frequency, given our sampling rate (GHz).
-        if new_value > fmax:
-            self.f_max = fmax
-            self.log("`fMax` has been held at the Nyquist frequency.", alert=True)
-
-    # This function has been pulled outside of the standard Traits/UI "depends_on / @cached_property" mechanism,
->>>>>>> e4515eda
     # in order to more tightly control when it executes. I wasn't able to get truly lazy evaluation, and
     # this was causing noticeable GUI slowdown.
     # pylint: disable=attribute-defined-outside-init
@@ -1365,27 +625,7 @@
 
         return chnl_h
 
-<<<<<<< HEAD
     def load_configuration(self, filepath: Path | str):
-=======
-    def simulate(self, initial_run: bool = False, update_plots: bool = True) -> None:
-        """
-        Run all queued simulations.
-
-        Keyword Args:
-            initial_run: Set to ``True`` only for the first run.
-                Default: ``False``
-            update_plots: Set to ``False`` for notebook operation.
-                Default: ``True``
-        """
-
-        # Running the simulation will fill in the required data structure.
-        my_run_simulation(self, initial_run=initial_run, update_plots=update_plots)
-        # Once the required data structure is filled in, we can create the plots.
-        make_plots(self, n_dfe_taps=len(self.dfe_tap_tuners))
-
-    def load_configuration(self, filepath: Path):
->>>>>>> e4515eda
         """Load in a configuration into pybert.
 
         Args:
