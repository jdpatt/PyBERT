#! /usr/bin/env python

"""
Bit error rate tester (BERT) simulator, written in Python.

Original Author: David Banas <capn.freako@gmail.com>

Original Date:   17 June 2014

Testing by: Mark Marlett <mark.marlett@gmail.com>

This Python script provides a GUI interface to a BERT simulator, which
can be used to explore the concepts of serial communication link design.

Copyright (c) 2014 by David Banas; All rights reserved World wide.
"""
import itertools
import logging
import platform
import time
from os.path import join
from pathlib import Path
from typing import Optional

import numpy as np
import skrf as rf
from chaco.api import ArrayPlotData, GridPlotContainer, Plot
from numpy import array, convolve, cos, exp, ones, pad, pi, resize, sinc, where, zeros
from numpy.fft import fft, irfft
from numpy.random import randint
from traits.api import (
    Array,
    Bool,
    Button,
    Enum,
    File,
    Float,
    HasTraits,
    Instance,
    Int,
    List,
    Property,
    Range,
    String,
    cached_property,
)
from traits.etsconfig.api import ETSConfig

from pybert import __authors__, __copy__, __date__, __version__, plot
from pybert.configuration import PyBertCfg
from pybert.content import (
    help_str,
    jitter_info_table,
    performance_info_table,
    status_string,
    sweep_info_table,
)
from pybert.control import my_run_simulation
from pybert.logger import ConsoleTextLogHandler
from pybert.results import PyBertData
from pybert.threads import CoOptThread, RxOptThread, TxOptThread
from pybert.utility import (
    calc_gamma,
    import_channel,
    interp_s2p,
    interp_time,
    lfsr_bits,
    make_ctle,
    pulse_center,
    safe_log10,
    sdd_21,
    trim_impulse,
)
from pyibisami import __version__ as PyAMI_VERSION
from pyibisami.ami import AMIModel, AMIParamConfigurator
from pyibisami.ibis import IBISModel

# fmt: off
# ETSConfig.toolkit = 'qt.celiagg'  # Yields unacceptably small font sizes in plot axis labels.
# ETSConfig.toolkit = 'qt.qpainter'  # Was causing crash on Mac.
# fmt: on


gDebugStatus = False
gDebugOptimize = False
gMaxCTLEPeak = 20.0  # max. allowed CTLE peaking (dB) (when optimizing, only)
gMaxCTLEFreq = 20.0  # max. allowed CTLE peak frequency (GHz) (when optimizing, only)


class TxTapTuner(HasTraits):
    """Object used to populate the rows of the Tx FFE tap tuning table."""

    name = String("(noname)")
    enabled = Bool(False)
    min_val = Float(0.0)
    max_val = Float(0.0)
    value = Float(0.0)
    steps = Int(0)  # Non-zero means we want to sweep it.

    def __init__(self, name="(noname)", enabled=False, min_val=0.0, max_val=0.0, value=0.0, steps=0):
        """Allows user to define properties, at instantiation."""

        # Super-class initialization is ABSOLUTELY NECESSARY, in order
        # to get all the Traits/UI machinery setup correctly.
        super().__init__()

        self.name: str = name
        self.enabled: bool = enabled
        self.min_val: float = min_val
        self.max_val: float = max_val
        self.value: float = value
        self.steps: int = steps

    def sweep_values(self):
        """Return what values should be interated through if sweeping in the main simulation.

        If its enabled either create a list of equally spaced steps or just append the value if
        steps is zero.  If the tap isn't enabled period, append zero.
        """
        values = [0.0]
        if self.enabled:
            if self.steps:
                values = list(np.arange(self.min_val, self.max_val, self.steps))
                values.append(self.max_val)  # We want to the max value to be inclusive.
            else:
                values = [self.value]
        return values


class PyBERT(HasTraits):
    """
    A serial communication link bit error rate tester (BERT) simulator with a GUI interface.

    Useful for exploring the concepts of serial communication link design.
    """

    # Independent variables

    # - Simulation Control
    bit_rate = Range(low=0.1, high=120.0, value=PyBertCfg.bit_rate)  #: (Gbps)
    nbits = Range(low=1000, high=10000000, value=PyBertCfg.nbits)  #: Number of bits to simulate.
    pattern_len = Range(low=7, high=10000000, value=PyBertCfg.pattern_len)  #: PRBS pattern length.
    nspb = Range(low=2, high=256, value=PyBertCfg.nspb)  #: Signal vector samples per bit.
    eye_bits = Int(PyBertCfg.nbits // 5)  #: # of bits used to form eye. (Default = last 20%)
    mod_type = List([0])  #: 0 = NRZ; 1 = Duo-binary; 2 = PAM-4
    num_sweeps = Int(PyBertCfg.num_sweeps)  #: Number of sweeps to run.
    sweep_num = Int(1)
    sweep_aves = Int(PyBertCfg.sweep_aves)
    sweep_sim = Bool(False)  #: Run sweeps? (Default = False)
    debug = Bool(False)  #: Send log messages to terminal, as well as console, when True. (Default = False)

    # - Channel Control
    # fmt: off
    ch_file = File(
        "", entries=5, filter=["*.s4p", "*.S4P", "*.csv", "*.CSV", "*.txt", "*.TXT", "*.*"]
    )                          #: Channel file name.
    use_ch_file = Bool(False)  #: Import channel description from file? (Default = False)
    # padded = Bool(False)       #: Zero pad imported Touchstone data? (Default = False)
    # windowed = Bool(False)     #: Apply windowing to the Touchstone data? (Default = False)
    f_step = Float(10)         #: Frequency step to use when constructing H(f). (Default = 10 MHz)
    impulse_length = Float(0.0)  #: Impulse response length. (Determined automatically, when 0.)
    Rdc = Float(PyBertCfg.Rdc)            #: Channel d.c. resistance (Ohms/m).
    w0 = Float(PyBertCfg.w0)              #: Channel transition frequency (rads./s).
    R0 = Float(PyBertCfg.R0)              #: Channel skin effect resistance (Ohms/m).
    Theta0 = Float(PyBertCfg.Theta0)      #: Channel loss tangent (unitless).
    Z0 = Float(PyBertCfg.Z0)              #: Channel characteristic impedance, in LC region (Ohms).
    v0 = Float(PyBertCfg.v0)              #: Channel relative propagation velocity (c).
    l_ch = Float(PyBertCfg.l_ch)          #: Channel length (m).
    # fmt: on

    # - EQ Tune
    tx_tap_tuners = List(
        [
            TxTapTuner(name="Pre-tap", enabled=True, min_val=-0.2, max_val=0.2, value=0.0),
            TxTapTuner(name="Post-tap1", enabled=False, min_val=-0.4, max_val=0.4, value=0.0),
            TxTapTuner(name="Post-tap2", enabled=False, min_val=-0.3, max_val=0.3, value=0.0),
            TxTapTuner(name="Post-tap3", enabled=False, min_val=-0.2, max_val=0.2, value=0.0),
        ]
    )  #: EQ optimizer list of TxTapTuner objects.
    rx_bw_tune = Float(PyBertCfg.rx_bw)  #: EQ optimizer CTLE bandwidth (GHz).
    peak_freq_tune = Float(PyBertCfg.peak_freq)  #: EQ optimizer CTLE peaking freq. (GHz).
    peak_mag_tune = Float(PyBertCfg.peak_mag)  #: EQ optimizer CTLE peaking mag. (dB).
    ctle_offset_tune = Float(PyBertCfg.ctle_offset)  #: EQ optimizer CTLE d.c. offset (dB).
    ctle_mode_tune = Enum(
        "Off", "Passive", "AGC", "Manual"
    )  #: EQ optimizer CTLE mode ('Off', 'Passive', 'AGC', 'Manual').
    use_dfe_tune = Bool(PyBertCfg.use_dfe)  #: EQ optimizer DFE select (Bool).
    n_taps_tune = Int(PyBertCfg.n_taps)  #: EQ optimizer # DFE taps.
    max_iter = Int(50)  #: EQ optimizer max. # of optimization iterations.
    tx_opt_thread = Instance(TxOptThread)  #: Tx EQ optimization thread.
    rx_opt_thread = Instance(RxOptThread)  #: Rx EQ optimization thread.
    coopt_thread = Instance(CoOptThread)  #: EQ co-optimization thread.

    # - Tx
    vod = Float(PyBertCfg.vod)  #: Tx differential output voltage (V)
    rs = Float(PyBertCfg.rs)  #: Tx source impedance (Ohms)
    cout = Range(low=0.001, high=1000, value=PyBertCfg.cout)  #: Tx parasitic output capacitance (pF)
    pn_freq = Float(PyBertCfg.pn_freq)  #: Periodic noise frequency (MHz).
    pn_mag = Float(PyBertCfg.pn_mag)  #: Periodic noise magnitude (V).
    rn = Float(PyBertCfg.rn)  #: Standard deviation of Gaussian random noise (V).
    tx_taps = List(
        [
            TxTapTuner(name="Pre-tap", enabled=True, min_val=-0.2, max_val=0.2, value=0.0),
            TxTapTuner(name="Post-tap1", enabled=False, min_val=-0.4, max_val=0.4, value=0.0),
            TxTapTuner(name="Post-tap2", enabled=False, min_val=-0.3, max_val=0.3, value=0.0),
            TxTapTuner(name="Post-tap3", enabled=False, min_val=-0.2, max_val=0.2, value=0.0),
        ]
    )  #: List of TxTapTuner objects.
    rel_power = Float(1.0)  #: Tx power dissipation (W).
    tx_use_ami = Bool(False)  #: (Bool)
    tx_has_ts4 = Bool(False)  #: (Bool)
    tx_use_ts4 = Bool(False)  #: (Bool)
    tx_use_getwave = Bool(False)  #: (Bool)
    tx_has_getwave = Bool(False)  #: (Bool)
    tx_ami_file = File("", entries=5, filter=["*.ami"])  #: (File)
    tx_ami_valid = Bool(False)  #: (Bool)
    tx_dll_file = File("", entries=5, filter=["*.dll", "*.so"])  #: (File)
    tx_dll_valid = Bool(False)  #: (Bool)
    tx_ibis_file = File(
        "",
        entries=5,
        filter=[
            "IBIS Models (*.ibs)|*.ibs",
        ],
    )  #: (File)
    tx_ibis_valid = Bool(False)  #: (Bool)
    tx_use_ibis = Bool(False)  #: (Bool)

    # - Rx
<<<<<<< HEAD
    rin = Float(PyBertCfg.rin)  #: Rx input impedance (Ohm)
    cin = Range(low=0.001, high=1000, value=PyBertCfg.cin)  #: Rx parasitic input capacitance (pF)
    cac = Float(PyBertCfg.cac)  #: Rx a.c. coupling capacitance (uF)
=======
    rin = Float(gRin)  #: Rx input impedance (Ohm)
    cin = Range(low=0, high=1000, value=gCin)  #: Rx parasitic input capacitance (pF)
    cac = Float(gCac)  #: Rx a.c. coupling capacitance (uF)
>>>>>>> 895cb4b1
    use_ctle_file = Bool(False)  #: For importing CTLE impulse/step response directly.
    ctle_file = File("", entries=5, filter=["*.csv"])  #: CTLE response file (when use_ctle_file = True).
    rx_bw = Float(PyBertCfg.rx_bw)  #: CTLE bandwidth (GHz).
    peak_freq = Float(PyBertCfg.peak_freq)  #: CTLE peaking frequency (GHz)
    peak_mag = Float(PyBertCfg.peak_mag)  #: CTLE peaking magnitude (dB)
    ctle_offset = Float(PyBertCfg.ctle_offset)  #: CTLE d.c. offset (dB)
    ctle_mode = Enum("Off", "Passive", "AGC", "Manual")  #: CTLE mode ('Off', 'Passive', 'AGC', 'Manual').
    rx_use_ami = Bool(False)  #: (Bool)
    rx_has_ts4 = Bool(False)  #: (Bool)
    rx_use_ts4 = Bool(False)  #: (Bool)
    rx_use_getwave = Bool(False)  #: (Bool)
    rx_has_getwave = Bool(False)  #: (Bool)
    rx_ami_file = File("", entries=5, filter=["*.ami"])  #: (File)
    rx_ami_valid = Bool(False)  #: (Bool)
    rx_dll_file = File("", entries=5, filter=["*.dll", "*.so"])  #: (File)
    rx_dll_valid = Bool(False)  #: (Bool)
    rx_ibis_file = File("", entries=5, filter=["*.ibs"])  #: (File)
    rx_ibis_valid = Bool(False)  #: (Bool)
    rx_use_ibis = Bool(False)  #: (Bool)

    # - DFE
    use_dfe = Bool(PyBertCfg.use_dfe)  #: True = use a DFE (Bool).
    sum_ideal = Bool(PyBertCfg.sum_ideal)  #: True = use an ideal (i.e. - infinite bandwidth) summing node (Bool).
    decision_scaler = Float(PyBertCfg.decision_scaler)  #: DFE slicer output voltage (V).
    gain = Float(PyBertCfg.gain)  #: DFE error gain (unitless).
    n_ave = Float(PyBertCfg.n_ave)  #: DFE # of averages to take, before making tap corrections.
    n_taps = Int(PyBertCfg.n_taps)  #: DFE # of taps.
    _old_n_taps = n_taps
    sum_bw = Float(PyBertCfg.sum_bw)  #: DFE summing node bandwidth (Used when sum_ideal=False.) (GHz).

    # - CDR
    delta_t = Float(PyBertCfg.delta_t)  #: CDR proportional branch magnitude (ps).
    alpha = Float(PyBertCfg.alpha)  #: CDR integral branch magnitude (unitless).
    n_lock_ave = Int(PyBertCfg.n_lock_ave)  #: CDR # of averages to take in determining lock.
    rel_lock_tol = Float(PyBertCfg.rel_lock_tol)  #: CDR relative tolerance to use in determining lock.
    lock_sustain = Int(PyBertCfg.lock_sustain)  #: CDR hysteresis to use in determining lock.

    # - Analysis
    thresh = Int(PyBertCfg.thresh)  #: Threshold for identifying periodic jitter components (sigma).

    # Misc.
    cfg_file = File("", entries=5, filter=["*.pybert_cfg"])  #: PyBERT configuration data storage file (File).
    data_file = File("", entries=5, filter=["*.pybert_data"])  #: PyBERT results data storage file (File).

    # Plots (plot containers, actually)
    plotdata = ArrayPlotData()
    plots_h = Instance(GridPlotContainer)
    plots_s = Instance(GridPlotContainer)
    plots_p = Instance(GridPlotContainer)
    plots_H = Instance(GridPlotContainer)
    plots_dfe = Instance(GridPlotContainer)
    plot_dfe_adapt = Instance(Plot)
    plots_eye = Instance(GridPlotContainer)
    plots_jitter_dist = Instance(GridPlotContainer)
    plots_jitter_spec = Instance(GridPlotContainer)
    plots_bathtub = Instance(GridPlotContainer)

    # Status
    status = String("Ready.")  #: PyBERT status (String).
    jitter_perf = Float(0.0)
    total_perf = Float(0.0)
    sweep_results = List([])
    len_h = Int(0)
    chnl_dly = Float(0.0)  #: Estimated channel delay (s).
    bit_errs = Int(0)  #: # of bit errors observed in last run.
    run_count = Int(0)  # Used as a mechanism to force bit stream regeneration.

    # About
    perf_info = Property(String, depends_on=["total_perf"])
    ident = String(
        f"<H1>PyBERT v{__version__} - a serial communication link design tool, written in Python.</H1>\n\n \
    {__authors__}<BR>\n \
    {__date__}<BR><BR>\n\n \
    {__copy__};<BR>\n \
    All rights reserved World wide."
    )

    # Help
    instructions = help_str

    # Console
    console_log = String("PyBERT Console Log\n\n")

    # Dependent variables
    # - Handled by the Traits/UI machinery. (Should only contain "low overhead" variables, which don't freeze the GUI noticeably.)
    #
    # - Note: Don't make properties, which have a high calculation overhead, dependencies of other properties!
    #         This will slow the GUI down noticeably.
    jitter_info = Property(String, depends_on=["jitter_perf"])
    status_str = Property(String, depends_on=["status"])
    sweep_info = Property(String, depends_on=["sweep_results"])
    tx_h_tune = Property(Array, depends_on=["tx_tap_tuners.value", "nspui"])
    ctle_h_tune = Property(
        Array,
        depends_on=[
            "peak_freq_tune",
            "peak_mag_tune",
            "rx_bw_tune",
            "w",
            "len_h",
            "ctle_mode_tune",
            "ctle_offset_tune",
            "use_dfe_tune",
            "n_taps_tune",
        ],
    )
    ctle_out_h_tune = Property(Array, depends_on=["tx_h_tune", "ctle_h_tune", "chnl_h"])
    cost = Property(Float, depends_on=["ctle_out_h_tune", "nspui"])
    rel_opt = Property(Float, depends_on=["cost"])
    t = Property(Array, depends_on=["ui", "nspb", "nbits"])
    t_ns = Property(Array, depends_on=["t"])
    f = Property(Array, depends_on=["t"])
    w = Property(Array, depends_on=["f"])
    bits = Property(Array, depends_on=["pattern_len", "nbits", "run_count"])
    symbols = Property(Array, depends_on=["bits", "mod_type", "vod"])
    ffe = Property(Array, depends_on=["tx_taps.value", "tx_taps.enabled"])
    ui = Property(Float, depends_on=["bit_rate", "mod_type"])
    nui = Property(Int, depends_on=["nbits", "mod_type"])
    nspui = Property(Int, depends_on=["nspb", "mod_type"])
    eye_uis = Property(Int, depends_on=["eye_bits", "mod_type"])
    dfe_out_p = Array()
    przf_err = Property(Float, depends_on=["dfe_out_p"])

    # Custom buttons, which we'll use in particular tabs.
    # (Globally applicable buttons, such as "Run" and "Ok", are handled more simply, in the View.)
    btn_rst_eq = Button(label="ResetEq")
    btn_save_eq = Button(label="SaveEq")
    btn_opt_tx = Button(label="OptTx")
    btn_opt_rx = Button(label="OptRx")
    btn_coopt = Button(label="CoOpt")
    btn_abort = Button(label="Abort")
    btn_cfg_tx = Button(label="Configure")  # Configure AMI parameters.
    btn_cfg_rx = Button(label="Configure")
    btn_sel_tx = Button(label="Select")  # Select IBIS model.
    btn_sel_rx = Button(label="Select")
    btn_view_tx = Button(label="View")  # View IBIS model.
    btn_view_rx = Button(label="View")

    # Default initialization
    def __init__(self, run_simulation: bool = True, gui: bool = True):
        """
        Initial plot setup occurs here.

        In order to populate the data structure we need to
        construct the plots, we must run the simulation.

        Args:
            run_simulation(Bool): If true, run the simulation, as part
                of class initialization. This is provided as an argument
                for the sake of larger applications, which may be
                importing PyBERT for its attributes and methods, and may
                not want to run the full simulation. (Optional;
                default = True)
            gui(Bool): Set to `False` for script based usage.
        """

        # Super-class initialization is ABSOLUTELY NECESSARY, in order
        # to get all the Traits/UI machinery setup correctly.
        super().__init__()

        self.has_gui = gui

        self._console_log_handler = ConsoleTextLogHandler(self)
        logging.getLogger().addHandler(self._console_log_handler)

        self._log = logging.getLogger("pybert")
        self.log_system_information()
        self._log.debug("Debug Mode: %s", str(self.debug))

        self._tx_ibis: Optional[IBISModel] = None
        self._tx_cfg: Optional[AMIParamConfigurator] = None
        self._tx_model: Optional[AMIModel] = None
        self._rx_ibis: Optional[IBISModel] = None
        self._rx_cfg: Optional[AMIParamConfigurator] = None
        self._rx_model: Optional[AMIModel] = None

        if run_simulation:
            # Running the simulation will fill in the required data structure.
            my_run_simulation(self, initial_run=True)
            # Once the required data structure is filled in, we can create the plots.
            self.initialize_plots()
        else:
            self.calc_chnl_h()  # Prevents missing attribute error in _get_ctle_out_h_tune().

    # Custom button handlers
    def _btn_rst_eq_fired(self):
        """Reset the equalization."""
        for i in range(4):
            self.tx_tap_tuners[i].value = self.tx_taps[i].value
            self.tx_tap_tuners[i].enabled = self.tx_taps[i].enabled
        self.peak_freq_tune = self.peak_freq
        self.peak_mag_tune = self.peak_mag
        self.rx_bw_tune = self.rx_bw
        self.ctle_mode_tune = self.ctle_mode
        self.ctle_offset_tune = self.ctle_offset
        self.use_dfe_tune = self.use_dfe
        self.n_taps_tune = self.n_taps

    def _btn_save_eq_fired(self):
        """Save the equalization."""
        for i in range(4):
            self.tx_taps[i].value = self.tx_tap_tuners[i].value
            self.tx_taps[i].enabled = self.tx_tap_tuners[i].enabled
        self.peak_freq = self.peak_freq_tune
        self.peak_mag = self.peak_mag_tune
        self.rx_bw = self.rx_bw_tune
        self.ctle_mode = self.ctle_mode_tune
        self.ctle_offset = self.ctle_offset_tune
        self.use_dfe = self.use_dfe_tune
        self.n_taps = self.n_taps_tune

    def _btn_opt_tx_fired(self):
        if (
            self.tx_opt_thread
            and self.tx_opt_thread.is_alive()
            or not any(self.tx_tap_tuners[i].enabled for i in range(len(self.tx_tap_tuners)))
        ):
            pass
        else:
            self._do_opt_tx()

    def _do_opt_tx(self, update_status=True):
        self.tx_opt_thread = TxOptThread()
        self.tx_opt_thread.pybert = self
        self.tx_opt_thread.update_status = update_status
        self.tx_opt_thread.start()

    def _btn_opt_rx_fired(self):
        if self.rx_opt_thread and self.rx_opt_thread.is_alive() or self.ctle_mode_tune == "Off":
            pass
        else:
            self.rx_opt_thread = RxOptThread()
            self.rx_opt_thread.pybert = self
            self.rx_opt_thread.start()

    def _btn_coopt_fired(self):
        if self.coopt_thread and self.coopt_thread.is_alive():
            pass
        else:
            self.coopt_thread = CoOptThread()
            self.coopt_thread.pybert = self
            self.coopt_thread.start()

    def _btn_abort_fired(self):
        if self.coopt_thread and self.coopt_thread.is_alive():
            self.coopt_thread.stop()
            self.coopt_thread.join(10)
        if self.tx_opt_thread and self.tx_opt_thread.is_alive():
            self.tx_opt_thread.stop()
            self.tx_opt_thread.join(10)
        if self.rx_opt_thread and self.rx_opt_thread.is_alive():
            self.rx_opt_thread.stop()
            self.rx_opt_thread.join(10)

    def _btn_cfg_tx_fired(self):
        self._tx_cfg()

    def _btn_cfg_rx_fired(self):
        self._rx_cfg()

    def _btn_sel_tx_fired(self):
        """Open the IBIS Component/Model Selector.

        When the selector is closed, update the dll and ami filepaths because they could have
        changed if a new model was selected.
        """
        self._tx_ibis.open_gui()  # Blocks until window is closed.

        self.tx_dll_file = self._tx_ibis.dll_file
        self.tx_ami_file = self._tx_ibis.ami_file

    def _btn_sel_rx_fired(self):
        """Open the IBIS Component/Model Selector.

        When the selector is closed, update the dll and ami filepaths because they could have
        changed if a new model was selected.
        """
        self._rx_ibis.open_gui()  # Blocks until window is closed.

        self.rx_dll_file = self._rx_ibis.dll_file
        self.rx_ami_file = self._rx_ibis.ami_file

    def _btn_view_tx_fired(self):
        """Open the IBIS Model Viewer."""
        self._tx_ibis.model.open_gui()

    def _btn_view_rx_fired(self):
        """Open the IBIS Model Viewer."""
        self._rx_ibis.model.open_gui()

    # Independent variable setting intercepts
    # (Primarily, for debugging.)
    def _set_ctle_peak_mag_tune(self, val):
        if val > gMaxCTLEPeak or val < 0.0:
            raise RuntimeError("CTLE peak magnitude out of range!")
        self.peak_mag_tune = val

    # Dependent variable definitions
    @cached_property
    def _get_t(self):
        """
        Calculate the system time vector, in seconds.

        """

        ui = self.ui
        nspui = self.nspui
        nui = self.nui

        t0 = ui / nspui
        npts = nui * nspui

        return array([i * t0 for i in range(npts)])

    @cached_property
    def _get_t_ns(self):
        """
        Calculate the system time vector, in ns.
        """

        return self.t * 1.0e9

    @cached_property
    def _get_f(self):
        """
        Calculate the frequency vector appropriate for indexing non-shifted FFT output, in Hz.
        # (i.e. - [0, f0, 2 * f0, ... , fN] + [-(fN - f0), -(fN - 2 * f0), ... , -f0]

        Note: Changed to positive freqs. only, in conjunction w/ irfft() usage.
        """
        t = self.t
        npts = len(t)
        f0 = 1.0 / (t[1] * npts)
        half_npts = npts // 2
        return array([i * f0 for i in range(half_npts)])

    @cached_property
    def _get_w(self):
        """
        System frequency vector, in rads./sec.
        """
        return 2 * pi * self.f

    @cached_property
    def _get_bits(self):
        """
        Generate the bit stream.
        """

        pattern_len = self.pattern_len
        nbits = self.nbits
        mod_type = self.mod_type[0]

        bits = []
        seed = randint(128)
        while not seed:  # We don't want to seed our LFSR with zero.
            seed = randint(128)
        bit_gen = lfsr_bits([7, 6], seed)
        for _ in range(pattern_len - 4):
            bits.append(next(bit_gen))

        # The 4-bit prequels, below, are to ensure that the first zero crossing
        # in the actual slicer input signal occurs. This is necessary, because
        # we assume it does, when aligning the ideal and actual signals for
        # jitter calculation.
        #
        # We may want to talk to Mike Steinberger, of SiSoft, about his
        # correlation based approach to this alignment chore. It's
        # probably more robust.
        if mod_type == 1:  # Duo-binary precodes, using XOR.
            return resize(array([0, 0, 1, 0] + bits), nbits)
        return resize(array([0, 0, 1, 1] + bits), nbits)

    @cached_property
    def _get_ui(self):
        """
        Returns the "unit interval" (i.e. - the nominal time span of each symbol moving through the channel).
        """

        mod_type = self.mod_type[0]
        bit_rate = self.bit_rate * 1.0e9

        ui = 1.0 / bit_rate
        if mod_type == 2:  # PAM-4
            ui *= 2.0

        return ui

    @cached_property
    def _get_nui(self):
        """
        Returns the number of unit intervals in the test vectors.
        """

        mod_type = self.mod_type[0]
        nbits = self.nbits

        nui = nbits
        if mod_type == 2:  # PAM-4
            nui //= 2

        return nui

    @cached_property
    def _get_nspui(self):
        """
        Returns the number of samples per unit interval.
        """

        mod_type = self.mod_type[0]
        nspb = self.nspb

        nspui = nspb
        if mod_type == 2:  # PAM-4
            nspui *= 2

        return nspui

    @cached_property
    def _get_eye_uis(self):
        """
        Returns the number of unit intervals to use for eye construction.
        """

        mod_type = self.mod_type[0]
        eye_bits = self.eye_bits

        eye_uis = eye_bits
        if mod_type == 2:  # PAM-4
            eye_uis //= 2

        return eye_uis

    @cached_property
    def _get_ideal_h(self):
        """
        Returns the ideal link impulse response.
        """

        ui = self.ui
        nspui = self.nspui
        t = self.t
        mod_type = self.mod_type[0]
        ideal_type = self.ideal_type[0]

        t = array(t) - t[-1] / 2.0

        if ideal_type == 0:  # delta
            ideal_h = zeros(len(t))
            ideal_h[len(t) / 2] = 1.0
        elif ideal_type == 1:  # sinc
            ideal_h = sinc(t / (ui / 2.0))
        elif ideal_type == 2:  # raised cosine
            ideal_h = (cos(pi * t / (ui / 2.0)) + 1.0) / 2.0
            ideal_h = where(t < -ui / 2.0, zeros(len(t)), ideal_h)
            ideal_h = where(t > ui / 2.0, zeros(len(t)), ideal_h)
        else:
            raise Exception("PyBERT._get_ideal_h(): ERROR: Unrecognized ideal impulse response type.")

        if mod_type == 1:  # Duo-binary relies upon the total link impulse response to perform the required addition.
            ideal_h = 0.5 * (ideal_h + pad(ideal_h[:-nspui], (nspui, 0), "constant", constant_values=(0, 0)))

        return ideal_h

    @cached_property
    def _get_symbols(self):
        """
        Generate the symbol stream.
        """

        mod_type = self.mod_type[0]
        vod = self.vod
        bits = self.bits

        if mod_type == 0:  # NRZ
            symbols = 2 * bits - 1
        elif mod_type == 1:  # Duo-binary
            symbols = [bits[0]]
            for bit in bits[1:]:  # XOR pre-coding prevents infinite error propagation.
                symbols.append(bit ^ symbols[-1])
            symbols = 2 * array(symbols) - 1
        elif mod_type == 2:  # PAM-4
            symbols = []
            for bits in zip(bits[0::2], bits[1::2]):
                if bits == (0, 0):
                    symbols.append(-1.0)
                elif bits == (0, 1):
                    symbols.append(-1.0 / 3.0)
                elif bits == (1, 0):
                    symbols.append(1.0 / 3.0)
                else:
                    symbols.append(1.0)
        else:
            raise Exception("ERROR: _get_symbols(): Unknown modulation type requested!")

        return array(symbols) * vod

    @cached_property
    def _get_ffe(self):
        """
        Generate the Tx pre-emphasis FIR numerator.
        """

        tap_tuners = self.tx_taps

        taps = []
        for tuner in tap_tuners:
            if tuner.enabled:
                taps.append(tuner.value)
            else:
                taps.append(0.0)
        taps.insert(1, 1.0 - sum(map(abs, taps)))  # Assume one pre-tap.

        return taps

    @cached_property
    def _get_jitter_info(self):
        try:
            jitter = {
                "isi_chnl": self.isi_chnl * 1.0e12,
                "dcd_chnl": self.dcd_chnl * 1.0e12,
                "pj_chnl": self.pj_chnl * 1.0e12,
                "rj_chnl": self.rj_chnl * 1.0e12,
                "isi_tx": self.isi_tx * 1.0e12,
                "dcd_tx": self.dcd_tx * 1.0e12,
                "pj_tx": self.pj_tx * 1.0e12,
                "rj_tx": self.rj_tx * 1.0e12,
                "isi_ctle": self.isi_ctle * 1.0e12,
                "dcd_ctle": self.dcd_ctle * 1.0e12,
                "pj_ctle": self.pj_ctle * 1.0e12,
                "rj_ctle": self.rj_ctle * 1.0e12,
                "isi_dfe": self.isi_dfe * 1.0e12,
                "dcd_dfe": self.dcd_dfe * 1.0e12,
                "pj_dfe": self.pj_dfe * 1.0e12,
                "rj_dfe": self.rj_dfe * 1.0e12,
            }

            if jitter["isi_tx"]:
                jitter["isi_rej_tx"] = 10.0 * safe_log10(jitter["isi_chnl"] / jitter["isi_tx"])
            else:
                jitter["isi_rej_tx"] = 10.0 * safe_log10(1.0e20)
            if jitter["dcd_tx"]:
                jitter["dcd_rej_tx"] = 10.0 * safe_log10(jitter["dcd_chnl"] / jitter["dcd_tx"])
            else:
                jitter["dcd_rej_tx"] = 10.0 * safe_log10(1.0e20)
            if jitter["isi_ctle"]:
                jitter["isi_rej_ctle"] = 10.0 * safe_log10(jitter["isi_tx"] / jitter["isi_ctle"])
            else:
                jitter["isi_rej_ctle"] = 10.0 * safe_log10(1.0e20)
            if jitter["dcd_ctle"]:
                jitter["dcd_rej_ctle"] = 10.0 * safe_log10(jitter["dcd_tx"] / jitter["dcd_ctle"])
            else:
                jitter["dcd_rej_ctle"] = 10.0 * safe_log10(1.0e20)
            if jitter["pj_ctle"]:
                jitter["pj_rej_ctle"] = 10.0 * safe_log10(jitter["pj_tx"] / jitter["pj_ctle"])
            else:
                jitter["pj_rej_ctle"] = 10.0 * safe_log10(1.0e20)
            if jitter["rj_ctle"]:
                jitter["rj_rej_ctle"] = 10.0 * safe_log10(jitter["rj_tx"] / jitter["rj_ctle"])
            else:
                jitter["rj_rej_ctle"] = 10.0 * safe_log10(1.0e20)
            if jitter["isi_dfe"]:
                jitter["isi_rej_dfe"] = 10.0 * safe_log10(jitter["isi_ctle"] / jitter["isi_dfe"])
            else:
                jitter["isi_rej_dfe"] = 10.0 * safe_log10(1.0e20)
            if jitter["dcd_dfe"]:
                jitter["dcd_rej_dfe"] = 10.0 * safe_log10(jitter["dcd_ctle"] / jitter["dcd_dfe"])
            else:
                jitter["dcd_rej_dfe"] = 10.0 * safe_log10(1.0e20)
            if jitter["pj_dfe"]:
                jitter["pj_rej_dfe"] = 10.0 * safe_log10(jitter["pj_ctle"] / jitter["pj_dfe"])
            else:
                jitter["pj_rej_dfe"] = 10.0 * safe_log10(1.0e20)
            if jitter["rj_dfe"]:
                jitter["rj_rej_dfe"] = 10.0 * safe_log10(jitter["rj_ctle"] / jitter["rj_dfe"])
            else:
                jitter["rj_rej_dfe"] = 10.0 * safe_log10(1.0e20)
            if jitter["isi_dfe"]:
                jitter["isi_rej_total"] = 10.0 * safe_log10(jitter["isi_chnl"] / jitter["isi_dfe"])
            else:
                jitter["isi_rej_total"] = 10.0 * safe_log10(1.0e20)
            if jitter["dcd_dfe"]:
                jitter["dcd_rej_total"] = 10.0 * safe_log10(jitter["dcd_chnl"] / jitter["dcd_dfe"])
            else:
                jitter["dcd_rej_total"] = 10.0 * safe_log10(1.0e20)
            if jitter["pj_dfe"]:
                jitter["pj_rej_total"] = 10.0 * safe_log10(jitter["pj_tx"] / jitter["pj_dfe"])
            else:
                jitter["pj_rej_total"] = 10.0 * safe_log10(1.0e20)
            if jitter["rj_dfe"]:
                jitter["rj_rej_total"] = 10.0 * safe_log10(jitter["rj_tx"] / jitter["rj_dfe"])
            else:
                jitter["rj_rej_total"] = 10.0 * safe_log10(1.0e20)
            jitter_table = jitter_info_table(jitter)
        except Exception as err:
            jitter_table = (
                "<H1>Jitter Rejection by Equalization Component</H1>\n",
                "Sorry, the following error occurred:\n",
                str(err),
            )

        return jitter_table

    @cached_property
    def _get_perf_info(self):
        return performance_info_table(
            self.channel_perf * 6e-05,
            self.tx_perf * 6e-05,
            self.ctle_perf * 6e-05,
            self.dfe_perf * 6e-05,
            self.jitter_perf * 6e-05,
            self.plotting_perf * 6e-05,
            self.total_perf * 60.0e-6,
        )

    @cached_property
    def _get_sweep_info(self):
        return sweep_info_table(self.sweep_results)

    @cached_property
    def _get_status_str(self):
        return status_string(self)

    @cached_property
    def _get_tx_h_tune(self):
        nspui = self.nspui
        tap_tuners = self.tx_tap_tuners

        taps = []
        for tuner in tap_tuners:
            if tuner.enabled:
                taps.append(tuner.value)
            else:
                taps.append(0.0)
        taps.insert(1, 1.0 - sum(map(abs, taps)))  # Assume one pre-tap.

        h = sum([[x] + list(zeros(nspui - 1)) for x in taps], [])

        return h

    @cached_property
    def _get_ctle_h_tune(self):
        w = self.w
        len_h = self.len_h
        rx_bw = self.rx_bw_tune * 1.0e9
        peak_freq = self.peak_freq_tune * 1.0e9
        peak_mag = self.peak_mag_tune
        offset = self.ctle_offset_tune
        mode = self.ctle_mode_tune

        _, H = make_ctle(rx_bw, peak_freq, peak_mag, w, mode, offset)
        h = irfft(H)

        return h

    @cached_property
    def _get_ctle_out_h_tune(self):
        chnl_h = self.chnl_h
        tx_h = self.tx_h_tune
        ctle_h = self.ctle_h_tune

        tx_out_h = convolve(tx_h, chnl_h)
        return convolve(ctle_h, tx_out_h)

    @cached_property
    def _get_cost(self):
        nspui = self.nspui
        h = self.ctle_out_h_tune
        mod_type = self.mod_type[0]

        s = h.cumsum()
        p = s - pad(s[:-nspui], (nspui, 0), "constant", constant_values=(0, 0))

        (clock_pos, thresh) = pulse_center(p, nspui)
        if clock_pos == -1:
            return 1.0  # Returning a large cost lets it know it took a wrong turn.
        clocks = thresh * ones(len(p))
        if mod_type == 1:  # Handle duo-binary.
            clock_pos -= nspui // 2
        clocks[clock_pos] = 0.0
        if mod_type == 1:  # Handle duo-binary.
            clocks[clock_pos + nspui] = 0.0

        # Cost is simply ISI minus main lobe amplitude.
        # Note: post-cursor ISI is NOT included in cost, when we're using the DFE.
        isi = 0.0
        ix = clock_pos - nspui
        while ix >= 0:
            clocks[ix] = 0.0
            isi += abs(p[ix])
            ix -= nspui
        ix = clock_pos + nspui
        if mod_type == 1:  # Handle duo-binary.
            ix += nspui
        while ix < len(p):
            clocks[ix] = 0.0
            if not self.use_dfe_tune:
                isi += abs(p[ix])
            ix += nspui
        if self.use_dfe_tune:
            for i in range(self.n_taps_tune):
                if clock_pos + nspui * (1 + i) < len(p):
                    p[int(clock_pos + nspui * (0.5 + i)) :] -= p[clock_pos + nspui * (1 + i)]
        plot_len = len(self.chnl_h)
        self.plotdata.set_data("ctle_out_h_tune", p[:plot_len])
        self.plotdata.set_data("clocks_tune", clocks[:plot_len])

        if mod_type == 1:  # Handle duo-binary.
            return isi - p[clock_pos] - p[clock_pos + nspui] + 2.0 * abs(p[clock_pos + nspui] - p[clock_pos])
        return isi - p[clock_pos]

    @cached_property
    def _get_rel_opt(self):
        return -self.cost

    @cached_property
    def _get_przf_err(self):
        p = self.dfe_out_p
        nspui = self.nspui
        n_taps = self.n_taps

        (clock_pos, _) = pulse_center(p, nspui)
        err = 0
        len_p = len(p)
        for i in range(n_taps):
            ix = clock_pos + (i + 1) * nspui
            if ix < len_p:
                err += p[ix] ** 2

        return err / p[clock_pos] ** 2

    # Changed property handlers.
    def _status_str_changed(self):
        self._log.info(self.status)

    def _debug_changed(self, enable_debug):
        """If the user enables debug, turn up the verbosity of the logger."""
        if enable_debug:
            logging.getLogger().setLevel(logging.DEBUG)
            self._console_log_handler.setLevel(logging.DEBUG)
            self._log.debug("Debug mode enabled.")
        else:
            logging.getLogger().setLevel(logging.INFO)
            self._console_log_handler.setLevel(logging.INFO)

    def _use_dfe_changed(self, enabled: bool):
        """When the checkbox, `use_dfe`, is checked, enable the tx_taps."""
        for tap in self.tx_taps:
            tap.enabled = enabled

    def _use_dfe_tune_changed(self, enabled: bool):
        """When the checkbox, `use_dfe_tune`, is checked, enable the tx_tap_tuners."""
        for tap in self.tx_tap_tuners:
            tap.enabled = enabled

    def read_in_ibis_model(self, ibis_file: Path, is_tx: bool = True):
        """Read in a new ibis file and return an IBISModel or log an error."""
        self.status = f"Parsing IBIS file: {ibis_file}"
        try:
            self._log.info("Parsing IBIS file: %s", ibis_file)
            model = IBISModel(ibis_file, is_tx, debug=self.debug, gui=self.has_gui)
            self._log.info("Result:\n %s", model.ibis_parsing_errors)
            return model
        except Exception as err:
            self._log.error("Failed to open and/or parse IBIS file!\n%s", err, exc_info=True, extra={"alert": True})

    def _tx_ibis_file_changed(self, new_tx_ibis_file):
        """The user changed `tx_ibis_file`, mark the file as invalid and parse the new one."""
        self.tx_ibis_valid = False
        self.tx_use_ami = False
        ibis_model = self.read_in_ibis_model(Path(new_tx_ibis_file), is_tx=True)
        if ibis_model:
            self._tx_ibis = ibis_model
            self.tx_dll_file = ibis_model.dll_file
            self.tx_ami_file = ibis_model.ami_file
            self.tx_ibis_valid = True
        self.status = "Done."

    def _rx_ibis_file_changed(self, new_rx_ibis_file):
        """The user changed `rx_ibis_file`, mark the file as invalid and parse the new one."""
        self.rx_ibis_valid = False
        self.rx_use_ami = False
        ibis_model = self.read_in_ibis_model(Path(new_rx_ibis_file), is_tx=False)
        if ibis_model:
            self._rx_ibis = ibis_model
            self.rx_dll_file = ibis_model.dll_file
            self.rx_ami_file = ibis_model.ami_file
            self.rx_ibis_valid = True
        self.status = "Done."

    def read_in_ami_file(self, new_ami_file: Path):
        """Read in a new ibis ami file and return infomation about the AMI or log an error."""
        try:
            self._log.info("Parsing AMI file, %s", new_ami_file)
            pcfg = AMIParamConfigurator(new_ami_file)
            if pcfg.ami_parsing_errors:
                self._log.warning("Non-fatal parsing errors:\n %s", pcfg.ami_parsing_errors)
            else:
                self._log.info("Success.")
            has_getwave = bool(pcfg.fetch_param_val(["Reserved_Parameters", "GetWave_Exists"]))
            has_ts4 = bool(pcfg.fetch_param_val(["Reserved_Parameters", "Ts4file"]))
            return pcfg, has_getwave, has_ts4
        except Exception as error:
            self._log.error("Failed to open and/or parse AMI file!\n%s", error, extra={"alert": True})

    def _tx_ami_file_changed(self, new_tx_ami_file):
        """The user changed `tx_ami_file`, mark the file as invalid and parse the new one."""
        if new_tx_ami_file:
            self.tx_ami_valid = False
            self._tx_cfg, self.tx_has_getwave, self.rx_has_ts4 = self.read_in_ami_file(new_tx_ami_file)
            if self._tx_cfg:
                self.tx_ami_valid = True

    def _rx_ami_file_changed(self, new_rx_ami_file):
        """The user changed `rx_ami_file`, mark the file as invalid and parse the new one."""
        if new_rx_ami_file:
            self.rx_ami_valid = False
            self._rx_cfg, self.rx_has_getwave, self.rx_has_ts4 = self.read_in_ami_file(new_rx_ami_file)
            if self._rx_cfg:
                self.rx_ami_valid = True

    def _tx_dll_file_changed(self, new_tx_dll_file):
        """The user changed `tx_dll_file`, mark the executable as invalid and open the new one."""
        try:
            self.tx_dll_valid = False
            if new_tx_dll_file:
                model = AMIModel(Path(new_tx_dll_file))
                self._tx_model = model
                self.tx_dll_valid = True
        except Exception as err:
            self._log.error("Failed to open DLL/SO file!\n %s", err, extra={"alert": True})

    def _rx_dll_file_changed(self, new_rx_dll_file):
        """The user changed `rx_dll_file`, mark the executable as invalid and open the new one."""
        try:
            self.rx_dll_valid = False
            if new_rx_dll_file:
                model = AMIModel(Path(new_rx_dll_file))
                self._rx_model = model
                self.rx_dll_valid = True
        except Exception as err:
            self._log.info("Failed to open DLL/SO file!\n %s", err, extra={"alert": True})

    def _rx_use_ami_changed(self, rx_ami_is_enabled: bool):
        """If you enable ami for the rx, disable pybert's ideal dfe."""
        if rx_ami_is_enabled:
            self.use_dfe = False

    # This function has been pulled outside of the standard Traits/UI "depends_on / @cached_property" mechanism,
    # in order to more tightly control when it executes. I wasn't able to get truly lazy evaluation, and
    # this was causing noticeable GUI slowdown.
    def calc_chnl_h(self):
        """
        Calculates the channel impulse response.

        Also sets, in 'self':
         - chnl_dly:
             group delay of channel
         - start_ix:
             first element of trimmed response
         - t_ns_chnl:
             the x-values, in ns, for plotting 'chnl_h'
         - chnl_H:
             channel frequency response
         - chnl_s:
             channel step response
         - chnl_p:
             channel pulse response

        """

        t = self.t
        f = self.f
        w = self.w
        nspui = self.nspui
        impulse_length = self.impulse_length * 1.0e-9
        Rs = self.rs
        Cs = self.cout * 1.0e-12
        RL = self.rin
        Cp = self.cin * 1.0e-12
        CL = self.cac * 1.0e-6

        ts = t[1]
        len_t = len(t)
        len_f = len(f)

        # Form the pre-on-die S-parameter 2-port network for the channel.
        if self.use_ch_file:
            ch_s2p_pre = import_channel(self.ch_file, ts, self.f)
        else:
            # Construct PyBERT default channel model (i.e. - Howard Johnson's UTP model).
            # - Grab model parameters from PyBERT instance.
            l_ch = self.l_ch
            v0 = self.v0 * 3.0e8
            R0 = self.R0
            w0 = self.w0
            Rdc = self.Rdc
            Z0 = self.Z0
            Theta0 = self.Theta0
            # - Calculate propagation constant, characteristic impedance, and transfer function.
            gamma, Zc = calc_gamma(R0, w0, Rdc, Z0, v0, Theta0, w)
            self.Zc = Zc
            H = exp(-l_ch * gamma)
            self.H = H
            # - Use the transfer function and characteristic impedance to form "perfectly matched" network.
            tmp = np.array(list(zip(zip(zeros(len_f), H), zip(H, zeros(len_f)))))
            ch_s2p_pre = rf.Network(s=tmp, f=f / 1e9, z0=Zc)
            # - And, finally, renormalize to driver impedance.
            ch_s2p_pre.renormalize(Rs)
        ch_s2p_pre.name = "ch_s2p_pre"
        self.ch_s2p_pre = ch_s2p_pre
        ch_s2p = ch_s2p_pre  # In case neither set of on-die S-parameters is being invoked, below.

        # Augment w/ IBIS-AMI on-die S-parameters, if appropriate.
        def add_ondie_s(s2p, ts4f, isRx=False):
            """Add the effect of on-die S-parameters to channel network.

            Args:
                s2p(skrf.Network): initial 2-port network.
                ts4f(string): on-die S-parameter file name.

            KeywordArgs:
                isRx(bool): True when Rx on-die S-params. are being added. (Default = False).

            Returns:
                skrf.Network: Resultant 2-port network.
            """
            ts4N = rf.Network(ts4f)  # Grab the 4-port single-ended on-die network.
            ntwk = sdd_21(ts4N)  # Convert it to a differential, 2-port network.
            ntwk2 = interp_s2p(ntwk, s2p.f)  # Interpolate to system freqs.
            if isRx:
                res = s2p ** ntwk2
            else:  # Tx
                res = ntwk2 ** s2p
            return (res, ts4N, ntwk2)

        if self.tx_use_ibis:
            model = self._tx_ibis.model
            Rs = model.zout * 2
            Cs = model.ccomp[0] / 2  # They're in series.
            self.Rs = Rs  # Primarily for debugging.
            self.Cs = Cs
            if self.tx_use_ts4:
                fname = join(self._tx_ibis_dir, self._tx_cfg.fetch_param_val(["Reserved_Parameters", "Ts4file"])[0])
                ch_s2p, ts4N, ntwk = add_ondie_s(ch_s2p, fname)
<<<<<<< HEAD
                ch_s2p.name = "ch_s2p_post"
                self.ts4N = ts4N
                self.ntwk = ntwk
=======
                self.ts4N   = ts4N
                self.ntwk   = ntwk
>>>>>>> 895cb4b1
        if self.rx_use_ibis:
            model = self._rx_ibis.model
            RL = model.zin * 2
            Cp = model.ccomp[0] / 2
            self.RL = RL  # Primarily for debugging.
            self.Cp = Cp
<<<<<<< HEAD
            self._log.debug("RL: %d, Cp: %d", RL, Cp)
=======
            if self.debug:
                self.log(f"RL: {RL}, Cp: {Cp}")
>>>>>>> 895cb4b1
            if self.rx_use_ts4:
                fname = join(self._rx_ibis_dir, self._rx_cfg.fetch_param_val(["Reserved_Parameters", "Ts4file"])[0])
                ch_s2p, ts4N, ntwk = add_ondie_s(ch_s2p, fname, isRx=True)
<<<<<<< HEAD
                ch_s2p.name = "ch_s2p_post"
                self.ts4N = ts4N
                self.ntwk = ntwk
=======
                self.ts4N   = ts4N
                self.ntwk   = ntwk
>>>>>>> 895cb4b1
        ch_s2p.name = "ch_s2p"
        self.ch_s2p = ch_s2p

        # Calculate channel impulse response.
<<<<<<< HEAD
        Zt = RL / (1 + 1j * w * RL * Cp)  # Rx termination impedance
        Rt = (Zt - ch_s2p.z[:, 1, 1]) / (Zt + ch_s2p.z[:, 1, 1])  # reflection coefficient at term.
        ch_s2p_term = rf.Network(
            s=ch_s2p.s21.s.flatten() * (1 + Rt * ch_s2p.s22.s.flatten()), f=ch_s2p.f / 1e9, z0=ch_s2p.z0[0, 0]
        )
        chnl_H = ch_s2p_term.s.flatten()
        ch_s2p_term.name = "ch_s2p_term"
        self.ch_s2p_term = ch_s2p_term
        t_h, chnl_h = ch_s2p_term.impulse_response()
        self.t_h = t_h
        self.chnl_h_orig = chnl_h
        # - Interpolate to system time vector.
        chnl_h = interp_time(t_h, chnl_h, ts)  # `ts` is system sample interval.
        chnl_h.resize(len(t))
        self.chnl_h_interp = chnl_h
=======
        Zt   = RL / (1 + 1j*w*RL*Cp)    # Rx termination impedance
        ch_s2p_term = ch_s2p.copy()
        ch_s2p_term_z0 = ch_s2p.z0.copy()
        ch_s2p_term_z0[:,1] = Zt
        ch_s2p_term.renormalize(ch_s2p_term_z0)
        ch_s2p_term.name = "ch_s2p_term"
        self.ch_s2p_term = ch_s2p_term
        chnl_H = ch_s2p_term.s21.s.flatten() * np.sqrt(ch_s2p_term.z0[:,1]) / np.sqrt(ch_s2p_term.z0[:,0])
        chnl_h = irfft(chnl_H)
>>>>>>> 895cb4b1
        chnl_dly = where(chnl_h == max(chnl_h))[0][0] * ts

        min_len = 20 * nspui
        max_len = 100 * nspui
        if impulse_length:
            min_len = max_len = impulse_length / ts
        chnl_h, start_ix = trim_impulse(chnl_h, min_len=min_len, max_len=max_len)
        temp = chnl_h.copy()
        temp.resize(len(t))
        chnl_trimmed_H = fft(temp)

        chnl_s = chnl_h.cumsum()
        chnl_p = chnl_s - pad(chnl_s[:-nspui], (nspui, 0), "constant", constant_values=(0, 0))

        self.chnl_h = chnl_h
        self.len_h = len(chnl_h)
        self.chnl_dly = chnl_dly
        self.chnl_H = chnl_H
        self.chnl_trimmed_H = chnl_trimmed_H
        self.start_ix = start_ix
        self.t_ns_chnl = array(t[start_ix : start_ix + len(chnl_h)]) * 1.0e9
        self.chnl_s = chnl_s
        self.chnl_p = chnl_p

        return chnl_h

    def log_system_information(self):
        """Log the system information."""
        self._log.info("System: %s %s", platform.system(), platform.release())
        self._log.info("Python Version:  %s", platform.python_version())
        self._log.info("PyBERT Version:  %s", __version__)
        self._log.info("PyAMI Version:  %s", PyAMI_VERSION)
        self._log.debug("GUI Toolkit:  %s", ETSConfig.toolkit)
        self._log.debug("Kiva Backend:  %s", ETSConfig.kiva_backend)
        # self._log.debug("Pixel Scale:  %s", self.trait_view().window.base_pixel_scale)

    def load_configuration(self, filepath: Path):
        """Load in a configuration into pybert.

        Support both file formats either yaml or pickle.
        """
        try:
            PyBertCfg.load_from_file(filepath, self)
            self.cfg_file = filepath
            self.status = "Loaded configuration."
        except Exception:
            self._log.error("Failed to load configuration.", exc_info=True, extra={"alert": True})

    def save_configuration(self, filepath: Path):
        """Save out a configuration from pybert.

        Support both file formats either yaml or pickle.
        """
        try:
            PyBertCfg(self, time.asctime(), __version__).save(filepath)
            self.cfg_file = filepath
            self.status = "Configuration saved."
        except Exception:
            self._log.error("Failed to save current user configuration.", exc_info=True, extra={"alert": True})

    def load_results(self, filepath: Path):
        """Load results from a file into pybert."""
        try:
            PyBertData.load_from_file(filepath, self)
            self.data_file = filepath
            self.status = "Loaded results."
        except Exception:
            self._log.error("Failed to load results from file.", exc_info=True, extra={"alert": True})

    def save_results(self, filepath: Path):
        """Save the existing results to a pickle file."""
        try:
            PyBertData(self).save(filepath)
            self.data_file = filepath
            self.status = "Saved results."
        except Exception:
            self._log.error("Failed to save results to file.", exc_info=True, extra={"alert": True})

    def initialize_plots(self):
        """Create and initialize all of the plot containers with the default simulation results."""
        self.plots_dfe, self.plot_dfe_adapt = plot.init_dfe_tab_plots(self.plotdata, n_dfe_taps=PyBertCfg.n_taps)
        self.plot_h_tune = plot.init_eq_tune_tab_plots(self.plotdata)
        self.plots_h = plot.init_impulse_tab_plots(self.plotdata)
        self.plots_s = plot.init_step_tab_plots(self.plotdata)
        self.plots_p = plot.init_pulse_tab_plots(self.plotdata)
        self.plots_H = plot.init_frequency_tab_plots(self.plotdata)
        self.plots_out = plot.init_output_tab_plots(self.plotdata)
        self.plots_eye = plot.init_eye_diagram_plots(self.plotdata)
        self.plots_jitter_dist = plot.init_jitter_dist_plots(self.plotdata)
        self.plots_jitter_spec = plot.init_jitter_spec_plots(self.plotdata)
        self.plots_bathtub = plot.init_bathtub_plots(self.plotdata)

        # Regenerate the eye diagrams after they have been populated.
        self.update_eye_diagrams()

    def update_eye_diagrams(self):
        """Update the heat plots representing the eye diagrams."""

        ui = self.ui
        samps_per_ui = self.nspui

        width = 2 * samps_per_ui
        height = 100
        xs = np.linspace(-ui * 1.0e12, ui * 1.0e12, width)

        for diagram, channel in enumerate((self.chnl_out, self.rx_in, self.ctle_out, self.dfe_out)):
            y_max = 1.1 * max(abs(array(channel)))
            ys = np.linspace(-y_max, y_max, height)
            self.plots_eye.components[diagram].components[0].index.set_data(xs, ys)
            self.plots_eye.components[diagram].x_axis.mapper.range.low = xs[0]
            self.plots_eye.components[diagram].x_axis.mapper.range.high = xs[-1]
            self.plots_eye.components[diagram].y_axis.mapper.range.low = ys[0]
            self.plots_eye.components[diagram].y_axis.mapper.range.high = ys[-1]
            self.plots_eye.components[diagram].invalidate_draw()

        self.plots_eye.request_redraw()

    def simulate(self, initial_run=False, update_plots=True):
        """Run all queued simulations.

        Normally, this is just one simulation unless `sweep_sim` is set.  Then it will run
        `num_sweeps` which is the product of all tx pre/post tap settings multipled by `sweep_aves`.
        If `sweep_aves` is one then its just one run of all pre/post tap combinations.

        When sweeping plots will not be updated, so the plot results is from the prior run.  The
        averaged bit error and standard deviation can be found under Results/Sweep Info.  Otherwise
        just one simulation is run and all the plots are updated.
        """

        if self.sweep_sim:
            # Assemble the list of desired values for each Tx Pre-Emphasis sweepable parameter.
            tap_sweep_values = [tap.sweep_values() for tap in self.tx_taps]
            sweeps = list(itertools.product(*tap_sweep_values))

            # Run the sweep, using the lists assembled, above.
            self.num_sweeps = self.sweep_aves * len(sweeps)
            sweep_results = []
            for sweep_run_number, settings in enumerate(sweeps, start=1):

                # Update the tap settings for this sweep
                for index, tap in enumerate(self.tx_taps):
                    tap.value = settings[index]

                bit_errs = []
                # Run the current settings for the number of sweeps to average
                for sweep_average_number in range(self.sweep_aves):
                    self.sweep_num = sweep_run_number + sweep_average_number
                    my_run_simulation(self, update_plots=False)
                    bit_errs.append(self.bit_errs)

                # Append the averaged results
                sweep_results.append((settings, np.mean(bit_errs), np.std(bit_errs)))

            self.sweep_results = sweep_results
        else:
            my_run_simulation(self, initial_run=initial_run, update_plots=update_plots)<|MERGE_RESOLUTION|>--- conflicted
+++ resolved
@@ -227,15 +227,9 @@
     tx_use_ibis = Bool(False)  #: (Bool)
 
     # - Rx
-<<<<<<< HEAD
     rin = Float(PyBertCfg.rin)  #: Rx input impedance (Ohm)
-    cin = Range(low=0.001, high=1000, value=PyBertCfg.cin)  #: Rx parasitic input capacitance (pF)
+    cin = Range(low=0.0, high=1000, value=PyBertCfg.cin)  #: Rx parasitic input capacitance (pF)
     cac = Float(PyBertCfg.cac)  #: Rx a.c. coupling capacitance (uF)
-=======
-    rin = Float(gRin)  #: Rx input impedance (Ohm)
-    cin = Range(low=0, high=1000, value=gCin)  #: Rx parasitic input capacitance (pF)
-    cac = Float(gCac)  #: Rx a.c. coupling capacitance (uF)
->>>>>>> 895cb4b1
     use_ctle_file = Bool(False)  #: For importing CTLE impulse/step response directly.
     ctle_file = File("", entries=5, filter=["*.csv"])  #: CTLE response file (when use_ctle_file = True).
     rx_bw = Float(PyBertCfg.rx_bw)  #: CTLE bandwidth (GHz).
@@ -1181,58 +1175,24 @@
             if self.tx_use_ts4:
                 fname = join(self._tx_ibis_dir, self._tx_cfg.fetch_param_val(["Reserved_Parameters", "Ts4file"])[0])
                 ch_s2p, ts4N, ntwk = add_ondie_s(ch_s2p, fname)
-<<<<<<< HEAD
-                ch_s2p.name = "ch_s2p_post"
-                self.ts4N = ts4N
-                self.ntwk = ntwk
-=======
                 self.ts4N   = ts4N
                 self.ntwk   = ntwk
->>>>>>> 895cb4b1
         if self.rx_use_ibis:
             model = self._rx_ibis.model
             RL = model.zin * 2
             Cp = model.ccomp[0] / 2
             self.RL = RL  # Primarily for debugging.
             self.Cp = Cp
-<<<<<<< HEAD
             self._log.debug("RL: %d, Cp: %d", RL, Cp)
-=======
-            if self.debug:
-                self.log(f"RL: {RL}, Cp: {Cp}")
->>>>>>> 895cb4b1
             if self.rx_use_ts4:
                 fname = join(self._rx_ibis_dir, self._rx_cfg.fetch_param_val(["Reserved_Parameters", "Ts4file"])[0])
                 ch_s2p, ts4N, ntwk = add_ondie_s(ch_s2p, fname, isRx=True)
-<<<<<<< HEAD
-                ch_s2p.name = "ch_s2p_post"
-                self.ts4N = ts4N
-                self.ntwk = ntwk
-=======
                 self.ts4N   = ts4N
                 self.ntwk   = ntwk
->>>>>>> 895cb4b1
         ch_s2p.name = "ch_s2p"
         self.ch_s2p = ch_s2p
 
         # Calculate channel impulse response.
-<<<<<<< HEAD
-        Zt = RL / (1 + 1j * w * RL * Cp)  # Rx termination impedance
-        Rt = (Zt - ch_s2p.z[:, 1, 1]) / (Zt + ch_s2p.z[:, 1, 1])  # reflection coefficient at term.
-        ch_s2p_term = rf.Network(
-            s=ch_s2p.s21.s.flatten() * (1 + Rt * ch_s2p.s22.s.flatten()), f=ch_s2p.f / 1e9, z0=ch_s2p.z0[0, 0]
-        )
-        chnl_H = ch_s2p_term.s.flatten()
-        ch_s2p_term.name = "ch_s2p_term"
-        self.ch_s2p_term = ch_s2p_term
-        t_h, chnl_h = ch_s2p_term.impulse_response()
-        self.t_h = t_h
-        self.chnl_h_orig = chnl_h
-        # - Interpolate to system time vector.
-        chnl_h = interp_time(t_h, chnl_h, ts)  # `ts` is system sample interval.
-        chnl_h.resize(len(t))
-        self.chnl_h_interp = chnl_h
-=======
         Zt   = RL / (1 + 1j*w*RL*Cp)    # Rx termination impedance
         ch_s2p_term = ch_s2p.copy()
         ch_s2p_term_z0 = ch_s2p.z0.copy()
@@ -1242,7 +1202,6 @@
         self.ch_s2p_term = ch_s2p_term
         chnl_H = ch_s2p_term.s21.s.flatten() * np.sqrt(ch_s2p_term.z0[:,1]) / np.sqrt(ch_s2p_term.z0[:,0])
         chnl_h = irfft(chnl_H)
->>>>>>> 895cb4b1
         chnl_dly = where(chnl_h == max(chnl_h))[0][0] * ts
 
         min_len = 20 * nspui
