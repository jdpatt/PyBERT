"""
S-parameter manipulation utilities for PyBERT.

Original author: David Banas <capn.freako@gmail.com>
<<<<<<< HEAD
=======

>>>>>>> e4515eda
Original date:   June 16, 2024

Copyright (c) 2024 David Banas; all rights reserved World wide.

A partial extraction of the old `pybert/utility.py`, as part of a refactoring.
"""

import os.path
import re

from cmath import phase, rect
from numpy import array, diff, ones, pi, where, zeros  # type: ignore
from numpy.fft import fft  # type: ignore
from skrf import Network
from skrf.network import one_port_2_two_port

from ..constants import Rvec, Cvec

from .channel import calc_G
from .sigproc import import_time


def cap_mag(zs: Cvec, maxMag: float = 1.0) -> Cvec:
    """
    Cap the magnitude of a list of complex values, leaving the phase unchanged.

    Args:
        zs: The complex values to be capped.

    Keyword Args:
        maxMag: The maximum allowed magnitude.
            Default: 1

    Notes:
        1. Any pre-existing shape of the input will be preserved.
    """
    zs_flat = zs.flatten()
    subs = [rect(maxMag, phase(z)) for z in zs_flat]
    return where(abs(zs_flat) > maxMag, subs, zs_flat).reshape(zs.shape)  # pylint: disable=no-member


def mon_mag(zs: Cvec) -> Cvec:
    """Enforce monotonically decreasing magnitude in list of complex values,
    leaving the phase unchanged.

    Args:
        zs: The complex values to be adjusted.

    Notes:
        1. Any pre-existing shape of the input will be preserved.
    """
    zs_flat = zs.flatten()
    for ix in range(1, len(zs_flat)):
        zs_flat[ix] = rect(min(abs(zs_flat[ix - 1]), abs(zs_flat[ix])), phase(zs_flat[ix]))
    return zs_flat.reshape(zs.shape)


# ToDo: Are there SciKit-RF alternatives to these next two functions?  # pylint: disable=fixme
def sdd_21(ntwk: Network, renumber: bool = False) -> Network:
    """
    Given a 4-port single-ended network, return its differential 2-port network.

    Args:
        ntwk: 4-port single ended network.

    Keyword Args:
        renumber: Automatically fix "1=>3/2=>4" port numbering when True.
            Default: False

    Returns:
        2-port differential network.
    """
    mm = se2mm(ntwk, renumber=renumber)
    return Network(frequency=ntwk.f, s=mm.s[:, 0:2, 0:2], z0=mm.z0[:, 0:2])


def se2mm(ntwk: Network, scale: float = 0.5, renumber: bool = False) -> Network:
    r"""
    Given a 4-port single-ended network, return its mixed mode equivalent.

    Args:
        ntwk: 4-port single ended network.

    Keyword Args:
        scale: Normalization factor.
            Default: 0.5
        renumber: Automatically fix "1=>3/2=>4" port numbering when True.
            Default: False

    Returns:
        Mixed mode equivalent network, in the following format

            .. math::

                \begin{matrix}
                Sdd11 & Sdd12 & Sdc11 & Sdc12\\
                Sdd21 & Sdd22 & Sdc21 & Sdc22\\
                Scd11 & Scd12 & Scc11 & Scc12\\
                Scd21 & Scd22 & Scc21 & Scc22
                \end{matrix}
    """

    # Confirm correct network dimmensions.
    (_, rs, cs) = ntwk.s.shape
    if rs != cs:
        raise ValueError("Non-square Touchstone file S-matrix!")
    if rs != 4:
        raise ValueError("Touchstone file must have 4 ports!")

    # Detect/correct "1 => 3" port numbering.
    if renumber:
        ix = ntwk.s.shape[0] // 20  # So as not to be fooled by d.c. blocking.
        if abs(ntwk.s21.s[ix, 0, 0]) < abs(ntwk.s31.s[ix, 0, 0]):  # 1 ==> 3 port numbering?
            ntwk.renumber((1, 2), (2, 1))

    # Convert S-parameter data.
    s = zeros(ntwk.s.shape, dtype=complex)
    s[:, 0, 0] = scale * (ntwk.s11 - ntwk.s13 - ntwk.s31 + ntwk.s33).s.flatten()
    s[:, 0, 1] = scale * (ntwk.s12 - ntwk.s14 - ntwk.s32 + ntwk.s34).s.flatten()
    s[:, 0, 2] = scale * (ntwk.s11 + ntwk.s13 - ntwk.s31 - ntwk.s33).s.flatten()
    s[:, 0, 3] = scale * (ntwk.s12 + ntwk.s14 - ntwk.s32 - ntwk.s34).s.flatten()
    s[:, 1, 0] = scale * (ntwk.s21 - ntwk.s23 - ntwk.s41 + ntwk.s43).s.flatten()
    s[:, 1, 1] = scale * (ntwk.s22 - ntwk.s24 - ntwk.s42 + ntwk.s44).s.flatten()
    s[:, 1, 2] = scale * (ntwk.s21 + ntwk.s23 - ntwk.s41 - ntwk.s43).s.flatten()
    s[:, 1, 3] = scale * (ntwk.s22 + ntwk.s24 - ntwk.s42 - ntwk.s44).s.flatten()
    s[:, 2, 0] = scale * (ntwk.s11 - ntwk.s13 + ntwk.s31 - ntwk.s33).s.flatten()
    s[:, 2, 1] = scale * (ntwk.s12 - ntwk.s14 + ntwk.s32 - ntwk.s34).s.flatten()
    s[:, 2, 2] = scale * (ntwk.s11 + ntwk.s13 + ntwk.s31 + ntwk.s33).s.flatten()
    s[:, 2, 3] = scale * (ntwk.s12 + ntwk.s14 + ntwk.s32 + ntwk.s34).s.flatten()
    s[:, 3, 0] = scale * (ntwk.s21 - ntwk.s23 + ntwk.s41 - ntwk.s43).s.flatten()
    s[:, 3, 1] = scale * (ntwk.s22 - ntwk.s24 + ntwk.s42 - ntwk.s44).s.flatten()
    s[:, 3, 2] = scale * (ntwk.s21 + ntwk.s23 + ntwk.s41 + ntwk.s43).s.flatten()
    s[:, 3, 3] = scale * (ntwk.s22 + ntwk.s24 + ntwk.s42 + ntwk.s44).s.flatten()

    # Convert port impedances.
    f = ntwk.f
    z = zeros((len(f), 4), dtype=complex)
    z[:, 0] = ntwk.z0[:, 0] + ntwk.z0[:, 2]
    z[:, 1] = ntwk.z0[:, 1] + ntwk.z0[:, 3]
    z[:, 2] = (ntwk.z0[:, 0] + ntwk.z0[:, 2]) / 2
    z[:, 3] = (ntwk.z0[:, 1] + ntwk.z0[:, 3]) / 2

    return Network(frequency=f, s=s, z0=z)


def interp_s2p(ntwk: Network, f: Rvec) -> Network:
    """
    Safely interpolate a 2-port network, by applying certain constraints to
    any necessary extrapolation.

    Args:
        ntwk: The 2-port network to be interpolated.
        f: The list of new frequency sampling points (Hz).

    Returns:
        The interpolated/extrapolated 2-port network.

    Raises:
        ValueError: If ``ntwk`` is _not_ a 2-port network.
    """
    (_, rs, cs) = ntwk.s.shape
    if rs != cs:
        raise ValueError("Non-square Touchstone file S-matrix!")
    if rs != 2:
        raise ValueError("Touchstone file must have 2 ports!")

    extrap = ntwk.interpolate(f, fill_value="extrapolate", coords="polar", assume_sorted=True)
    if extrap.f[-1] > 1e12:
        raise ValueError(f"Maximum frequency > 1 THz!\n\tf: {f}\n\textrap: {extrap}")
    s11 = cap_mag(extrap.s[:, 0, 0])
    s22 = cap_mag(extrap.s[:, 1, 1])
    s12 = ntwk.s12.interpolate(f, fill_value=0, bounds_error=False, coords="polar", assume_sorted=True).s.flatten()
    s21 = ntwk.s21.interpolate(f, fill_value=0, bounds_error=False, coords="polar", assume_sorted=True).s.flatten()
    s = array(list(zip(zip(s11, s12), zip(s21, s22))))
    if ntwk.name is None:
        ntwk.name = "s2p"
    return Network(f=f, s=s, z0=extrap.z0, name=(ntwk.name + "_interp"), f_unit="Hz")


def H_2_s2p(H: Cvec, Zc: Cvec, fs: Rvec, Zref: float = 50) -> Network:
    """
    Convert transfer function to 2-port network.

    Args:
        H: Transfer function of medium alone.
        Zc: Complex impedance of medium.
        fs: Frequencies at which ``H`` and ``Zc`` were sampled (Hz).

    Keyword Args:
        Zref: Reference (i.e. - port) impedance to be used in constructing the network (Ohms).
            Default: 50

    Returns:
        2-port network representing the channel to which ``H`` and ``Zc`` pertain.
    """

    # ToDo: Fix this code.  # pylint: disable=fixme
    ws = 2 * pi * fs
    G = calc_G(H, Zref, 0, Zc, Zref, 0, ws)  # See `calc_G()` docstring.
    R1 = (Zc - Zref) / (Zc + Zref)  # reflection coefficient looking into medium from port
    # T1 = 1 + R1  # transmission coefficient looking into medium from port
    Z2   = Zc * (1 - R1 * H**2)         # impedance looking into port 2, with port 1 terminated into Zref
    R2   = (Z2 - Zc) / (Z2 + Zc)      # reflection coefficient looking out of port 2
    # R2   = 0
    # Z1   = Zc * (1 + R2*H**2)         # impedance looking into port 1, with port 2 terminated into Z2
    # Calculate the one-way transfer function of medium capped w/ ports of the chosen impedance.
    # G    = calc_G(H, Zref, 0, Zc, Zc, 0, 2*pi*fs)  # See `calc_G()` docstring.
    # R2   = -R1                        # reflection coefficient looking into ref. impedance
    S21 = G
    S11  = 2 * (R1 + H * R2 * G)
    tmp = array(list(zip(zip(S11, S21), zip(S21, S11))))
    return Network(s=tmp, f=fs / 1e9, z0=[Zref, Zref])  # `f` is presumed to have units: GHz.


def import_freq(filename: str, renumber: bool = False) -> Network:
    """
    Read in a 1, 2, or 4-port Touchstone file, and return an equivalent 2-port network.

    Args:
        filename: Name of Touchstone file to read in.

    Keyword Args:
        renumber: Automatically detect/fix "1=>3/2=>4" port numbering, when True.
            Default = False

    Returns:
        2-port differential network.

    Raises:
        ValueError: If Touchstone file is not 1, 2, or 4-port.

    Notes:
        1. A 4-port Touchstone file is assumed single-ended,
        and the "DD" quadrant of its mixed-mode equivalent gets returned.
    """
    # Import and sanity check the Touchstone file.
    ntwk = Network(filename, f_unit="Hz")
    (_, rs, cs) = ntwk.s.shape
    if rs != cs:
        raise ValueError("Non-square Touchstone file S-matrix!")
    if rs not in (1, 2, 4):
        raise ValueError(f"Touchstone file must have 1, 2, or 4 ports!\n{ntwk}")

    # Convert to a 2-port network.
    if rs == 4:  # 4-port Touchstone files are assumed single-ended!
        return sdd_21(ntwk, renumber=renumber)
    if rs == 2:
        return ntwk
    return one_port_2_two_port(ntwk)


def import_channel(filename: str, sample_per: float, fs: Rvec,
                   zref: float = 100, renumber: bool = False) -> Network:
    """
    Read in a channel description file.

    Args:
        filename: Name of file from which to import channel description.
        sample_per: Sample period of system signal vector (s).
        fs: (Positive only) frequency values being used by caller (Hz).

    Keyword Args:
        zref: Reference impedance for time domain files (Ohms).
            Default: 100
        renumber: Automatically fix "1=>3/2=>4" port numbering when True.
            Default: False

    Returns:
        2-port network description of channel.

    Notes:
        1. When a time domain (i.e. - impulse or step response) file is being imported,
        we have little choice but to use the given reference impedance as the channel
        characteristic impedance, for all frequencies. This implies two things:

            1. Importing time domain descriptions of channels into PyBERT
            yields necessarily lower fidelity results than importing Touchstone descriptions;
            probably not a surprise to those skilled in the art.

            2. The user should take care to ensure that the reference impedance value
            in the GUI is equal to the nominal characteristic impedance of the channel
            being imported when using time domain channel description files.
    """
    extension = os.path.splitext(filename)[1][1:]
    if re.search(r"^s\d+p$", extension, re.ASCII | re.IGNORECASE):  # Touchstone file?
        ts2N = interp_s2p(import_freq(filename, renumber=renumber), fs)
    else:  # simple 2-column time domain description (impulse or step).
        h = import_time(filename, sample_per)
        # Fixme: an a.c. coupled channel breaks this naive approach!  # pylint: disable=fixme
        if h[-1] > (max(h) / 2.0):  # step response?
            h = diff(h)  # impulse response is derivative of step response.
        Nf = len(fs)
        h.resize(2 * Nf)
        H = fft(h * sample_per)[:Nf]  # Keep the positive frequencies only.
        ts2N = H_2_s2p(H, zref * ones(len(H)), fs, Zref=zref)
    return ts2N<|MERGE_RESOLUTION|>--- conflicted
+++ resolved
@@ -2,10 +2,6 @@
 S-parameter manipulation utilities for PyBERT.
 
 Original author: David Banas <capn.freako@gmail.com>
-<<<<<<< HEAD
-=======
-
->>>>>>> e4515eda
 Original date:   June 16, 2024
 
 Copyright (c) 2024 David Banas; all rights reserved World wide.
@@ -15,15 +11,14 @@
 
 import os.path
 import re
-
 from cmath import phase, rect
+
 from numpy import array, diff, ones, pi, where, zeros  # type: ignore
 from numpy.fft import fft  # type: ignore
 from skrf import Network
 from skrf.network import one_port_2_two_port
 
-from ..constants import Rvec, Cvec
-
+from ..constants import Cvec, Rvec
 from .channel import calc_G
 from .sigproc import import_time
 
@@ -207,15 +202,15 @@
     G = calc_G(H, Zref, 0, Zc, Zref, 0, ws)  # See `calc_G()` docstring.
     R1 = (Zc - Zref) / (Zc + Zref)  # reflection coefficient looking into medium from port
     # T1 = 1 + R1  # transmission coefficient looking into medium from port
-    Z2   = Zc * (1 - R1 * H**2)         # impedance looking into port 2, with port 1 terminated into Zref
-    R2   = (Z2 - Zc) / (Z2 + Zc)      # reflection coefficient looking out of port 2
+    Z2 = Zc * (1 - R1 * H**2)  # impedance looking into port 2, with port 1 terminated into Zref
+    R2 = (Z2 - Zc) / (Z2 + Zc)  # reflection coefficient looking out of port 2
     # R2   = 0
     # Z1   = Zc * (1 + R2*H**2)         # impedance looking into port 1, with port 2 terminated into Z2
     # Calculate the one-way transfer function of medium capped w/ ports of the chosen impedance.
     # G    = calc_G(H, Zref, 0, Zc, Zc, 0, 2*pi*fs)  # See `calc_G()` docstring.
     # R2   = -R1                        # reflection coefficient looking into ref. impedance
     S21 = G
-    S11  = 2 * (R1 + H * R2 * G)
+    S11 = 2 * (R1 + H * R2 * G)
     tmp = array(list(zip(zip(S11, S21), zip(S21, S11))))
     return Network(s=tmp, f=fs / 1e9, z0=[Zref, Zref])  # `f` is presumed to have units: GHz.
 
@@ -257,8 +252,7 @@
     return one_port_2_two_port(ntwk)
 
 
-def import_channel(filename: str, sample_per: float, fs: Rvec,
-                   zref: float = 100, renumber: bool = False) -> Network:
+def import_channel(filename: str, sample_per: float, fs: Rvec, zref: float = 100, renumber: bool = False) -> Network:
     """
     Read in a channel description file.
 
