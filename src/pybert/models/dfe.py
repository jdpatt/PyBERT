--- conflicted
+++ resolved
@@ -14,13 +14,12 @@
 
 from typing import Any, Optional, Sequence
 
-import numpy        as np
+import numpy as np
 import numpy.typing as npt
-
-from numpy        import array, diff, histogram, sign, where, zeros  # type: ignore
+from numpy import array, diff, histogram, sign, where, zeros  # type: ignore
 from scipy.signal import iirfilter
 
-from pybert.common     import Rvec
+from pybert.constants import Rvec
 from pybert.models.cdr import CDR
 from pybert.models.stimulus import ModulationType
 
@@ -176,16 +175,18 @@
         n_ave = self.n_ave
 
         # Calculate this step's corrections and add to running total.
-        corrections = array([old + new for (old, new) in zip(self.corrections, [val * error * gain for val in tap_values])])
+        corrections = array(
+            [old + new for (old, new) in zip(self.corrections, [val * error * gain for val in tap_values])]
+        )
 
         # Update the tap weights with the average corrections, if appropriate.
         if update:
             if self.limits:
                 limits = self.limits
-                tap_weights = [max(limits[k][0],
-                                   min(limits[k][1],
-                                       weight + correction / n_ave))
-                               for (k, (weight, correction)) in enumerate(zip(tap_weights, corrections))]
+                tap_weights = [
+                    max(limits[k][0], min(limits[k][1], weight + correction / n_ave))
+                    for (k, (weight, correction)) in enumerate(zip(tap_weights, corrections))
+                ]
             else:
                 tap_weights = [weight + correction / n_ave for (weight, correction) in zip(tap_weights, corrections)]
             corrections = zeros(len(corrections))  # Start the averaging process over, again.
@@ -257,11 +258,7 @@
 
     # pylint: disable=too-many-locals,too-many-branches,too-many-statements
     def run(
-        self,
-        sample_times: Rvec,
-        signal: Rvec,
-        use_agc: bool = False,
-        dbg_dict: Optional[dict[str, Any]] = None
+        self, sample_times: Rvec, signal: Rvec, use_agc: bool = False, dbg_dict: Optional[dict[str, Any]] = None
     ) -> tuple[
         npt.NDArray[np.float64],
         list[list[float]],
@@ -269,9 +266,8 @@
         npt.NDArray[np.float64],
         list[bool],
         list[float],
-        npt.NDArray[np.integer[Any]]
+        npt.NDArray[np.integer[Any]],
     ]:
-
         """
         Run the DFE on the input signal.
 
@@ -342,28 +338,17 @@
                 clk_cntr += 1
                 clocks[smpl_cntr] = 1
                 current_clock_sample = sum_out
-<<<<<<< HEAD
                 samples = [last_clock_sample, boundary_sample, current_clock_sample]
                 if mod_type == ModulationType.NRZ:  # NRZ
                     pass
                 elif mod_type == ModulationType.DUO:  # Duo-binary
                     samples = array(samples)
-=======
-                samples = array([last_clock_sample, boundary_sample, current_clock_sample])
-                if mod_type == 0:  # NRZ
-                    pass
-                elif mod_type == 1:  # Duo-binary
->>>>>>> e4515eda
                     if samples.mean() < 0.0:
                         samples -= thresholds[0]
                     else:
                         samples -= thresholds[1]
-<<<<<<< HEAD
                     samples = list(samples)
                 elif mod_type == ModulationType.PAM4:  # PAM-4
-=======
-                elif mod_type == 2:  # PAM-4
->>>>>>> e4515eda
                     pass
                 else:
                     raise RuntimeError("ERROR: DFE.run(): Unrecognized modulation type!")
@@ -386,7 +371,7 @@
                     pos_slicer_samps.append(sum_out)
                     if len(pos_slicer_samps) > 1000:
                         hist, bin_edges = histogram(pos_slicer_samps, bins=100)
-                        bin_centers = (bin_edges[: -1] + bin_edges[1:]) / 2
+                        bin_centers = (bin_edges[:-1] + bin_edges[1:]) / 2
                         hist_1st_deriv = diff(hist)
                         hist_2nd_deriv = diff(hist_1st_deriv)
                         hist_2nd_deriv_min = min(hist_2nd_deriv)
