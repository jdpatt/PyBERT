--- conflicted
+++ resolved
@@ -659,11 +659,7 @@
 
     return img_array
 
-<<<<<<< HEAD
-def draw_channel(height, width, thickness, separation, arraySize=[100, 100]):
-=======
 def draw_channel(height, width, thickness, separation, ch_type, arraySize=[25, 100]):
->>>>>>> 1d9df309
     """
     Draws the channel cross section.
 
@@ -671,37 +667,11 @@
         height(float): dielectric thickness
         width(float): trace width
         thickness(float): trace thickness
-<<<<<<< HEAD
-=======
         ch_type(Enum): channel cross-section type
->>>>>>> 1d9df309
 
     Keyword Args:
         arraySize([int,int]): Size of image array. (100,100)
 
-<<<<<<< HEAD
-    Returns: A black & white drawing of the channel cross-section.
-    """
-    # Generate the cross-section drawing.
-    img_array = 10 * ones(arraySize)
-    [yMax, xMax] = arraySize
-    # hScale = xMax / (2. * width)
-    # vScale = yMax / (2. * height)
-    hScale = xMax / 2.0
-    vScale = yMax / 0.5
-    xMid = int(xMax // 2)
-    yMid = int(yMax // 2)
-    xOff1 = xMid - int(hScale * (separation/2 + width))
-    xOff2 = xMid + int(hScale * separation/2)
-    yOff = int(yMax // 10 + vScale * height)
-    for y in range(yMax // 10):    # Draw the reference plane.
-        for x in range(xMax):
-            img_array[y,x] = 0
-    for y in range(int(vScale * thickness)):
-        for x in range(int(hScale * width)):
-            img_array[yOff + y, xOff1 + x] = 0
-            img_array[yOff + y, xOff2 + x] = 0
-=======
     Returns: A drawing of the channel cross-section.
     """
 
@@ -740,7 +710,6 @@
             img_array[yOff + y, xOff1 + x] = 0
             if xOff2:
                 img_array[yOff + y, xOff2 + x] = 0
->>>>>>> 1d9df309
     return img_array
 
 def make_ctle(rx_bw, peak_freq, peak_mag, w, mode="Passive", dc_offset=0):
