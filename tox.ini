--- conflicted
+++ resolved
@@ -1,23 +1,12 @@
 [tox]
 envlist = py38, py39, py310, pylint, format, flake8, docs
 skip_missing_interpreters = true
-<<<<<<< HEAD
-# isolated_build = true  # Seems to require a `pyproject.toml` file.
-
-[testenv]
-changedir = tests
-conda_deps = 
-    pyibis-ami >=3.5.7
-    # chaco
-=======
 isolated_build = true
 
 [testenv]
-conda_deps =
-    pyibis-ami
-    chaco
->>>>>>> b4b9dea5
-    # enable
+# changedir = tests
+conda_deps = 
+    pyibis-ami >=3.5.7
 conda_channels =
     dbanas
 conda_install_args =
