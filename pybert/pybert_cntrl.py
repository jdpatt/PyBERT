"""
Default controller definition for PyBERT class.

Original author: David Banas <capn.freako@gmail.com>
Original date:   August 24, 2014 (Copied from `pybert.py', as part of a major code cleanup.)

Copyright (c) 2014 David Banas; all rights reserved World wide.
"""

from numpy        import sign, sin, pi, array, linspace, float, zeros, ones, repeat, where, diff, log10, correlate
from numpy.random import normal
from numpy.fft    import fft
from scipy.signal import lfilter, iirfilter, freqz, fftconvolve
from dfe          import DFE
from cdr          import CDR
import time
from pylab import *
from pybert_util import *

DEBUG           = False
MIN_BATHTUB_VAL = 1.e-18

gFc     = 1.e6     # Corner frequency of high-pass filter used to model capacitive coupling of periodic noise.

def my_run_sweeps(self):
    """
    Runs the simulation sweeps.

    """

    pretap        = self.pretap
    pretap_sweep  = self.pretap_sweep
    pretap_steps  = self.pretap_steps
    pretap_final  = self.pretap_final
    posttap       = self.posttap
    posttap_sweep = self.posttap_sweep  
    posttap_steps = self.posttap_steps
    posttap_final = self.posttap_final
    posttap2       = self.posttap2
    posttap2_sweep = self.posttap2_sweep  
    posttap2_steps = self.posttap2_steps
    posttap2_final = self.posttap2_final
    posttap3       = self.posttap3
    posttap3_sweep = self.posttap3_sweep  
    posttap3_steps = self.posttap3_steps
    posttap3_final = self.posttap3_final
    sweep_aves    = self.sweep_aves
    do_sweep      = self.do_sweep

    if(do_sweep):
        # Assemble the list of desired values for each sweepable parameter.
        pretap_vals  = [pretap]
        posttap_vals = [posttap]
        posttap2_vals = [posttap2]
        posttap3_vals = [posttap3]
        if(pretap_sweep):
            pretap_step = (pretap_final - pretap) / pretap_steps
            pretap_vals.extend([pretap + (i + 1) * pretap_step for i in range(pretap_steps)])
        if(posttap_sweep):
            posttap_step = (posttap_final - posttap) / posttap_steps
            posttap_vals.extend([posttap + (i + 1) * posttap_step for i in range(posttap_steps)])
        if(posttap2_sweep):
            posttap2_step = (posttap2_final - posttap2) / posttap2_steps
            posttap2_vals.extend([posttap2 + (i + 1) * posttap2_step for i in range(posttap2_steps)])
        if(posttap3_sweep):
            posttap3_step = (posttap3_final - posttap3) / posttap3_steps
            posttap3_vals.extend([posttap3 + (i + 1) * posttap3_step for i in range(posttap3_steps)])

        # Run the sweep, using the lists assembled, above.
        sweeps          = [(pretap_vals[l], posttap_vals[k], posttap2_vals[j], posttap3_vals[i])
                for i in range(len(posttap3_vals))
                for j in range(len(posttap2_vals))
                for k in range(len(posttap_vals))
                for l in range(len(pretap_vals))
                ]
        num_sweeps      = sweep_aves * len(sweeps)
        self.num_sweeps = num_sweeps
        sweep_results   = []
        sweep_num       = 1
        for (pretap_val, posttap_val, posttap2_val, posttap3_val) in sweeps:
            self.pretap    = pretap_val
            self.posttap   = posttap_val
            self.posttap2  = posttap2_val
            self.posttap3  = posttap3_val
            bit_errs       = []
            for i in range(sweep_aves):
                self.sweep_num = sweep_num
                my_run_simulation(self, update_plots=False)
                bit_errs.append(self.bit_errs)
                sweep_num += 1
            sweep_results.append((pretap_val, posttap_val, mean(bit_errs), std(bit_errs)))
        self.sweep_results = sweep_results
    else:
        my_run_simulation(self)

def my_run_simulation(self, initial_run=False, update_plots=True):
    """
    Runs the simulation.

    Inputs:

      - initial_run     If True, don't update the eye diagrams, since they haven't been created, yet.
                        (Optional; default = False.)

    """

    num_sweeps = self.num_sweeps
    sweep_num  = self.sweep_num

    start_time = time.clock()
    self.status = 'Running channel...(sweep %d of %d)' % (sweep_num, num_sweeps)

<<<<<<< HEAD
    # Pull class variables into local storage, performing unit conversion where necessary.
    nbits           = self.nbits
    eye_bits        = self.eye_bits
    nspb            = self.nspb
    rn              = self.rn
    pn_mag          = self.pn_mag
    pn_freq         = self.pn_freq * 1.e6
    Vod             = self.vod
    Rs              = self.rs
    Cs              = self.cout * 1.e-12
    RL              = self.rin
    CL              = self.cac * 1.e-6
    Cp              = self.cin * 1.e-12
    R0              = self.R0
    w0              = self.w0
    Rdc             = self.Rdc
    Z0              = self.Z0
    v0              = self.v0 * 3.e8
    Theta0          = self.Theta0
    l_ch            = self.l_ch
    pretap          = self.pretap
    posttap         = self.posttap
    pattern_len     = self.pattern_len
    rx_bw           = self.rx_bw * 1.e9
    peak_freq       = self.peak_freq * 1.e9
    peak_mag        = self.peak_mag
=======
    nbits   = self.nbits
    eye_bits = self.eye_bits
    nspb    = self.nspb
    rn      = self.rn
    pn_mag  = self.pn_mag
    pn_freq = self.pn_freq * 1.e6
    Vod     = self.vod
    Rs      = self.rs
    Cs      = self.cout * 1.e-12
    RL      = self.rin
    CL      = self.cac * 1.e-6
    Cp      = self.cin * 1.e-12
    R0      = self.R0
    w0      = self.w0
    Rdc     = self.Rdc
    Z0      = self.Z0
    v0      = self.v0 * 3.e8
    Theta0  = self.Theta0
    l_ch    = self.l_ch
    pretap  = self.pretap
    posttap = self.posttap
    posttap2 = self.posttap2
    posttap3 = self.posttap3
    pattern_len = self.pattern_len
    rx_bw     = self.rx_bw * 1.e9
    peak_freq = self.peak_freq * 1.e9
    peak_mag  = self.peak_mag
>>>>>>> eb03908c
    delta_t         = self.delta_t * 1.e-12
    alpha           = self.alpha
    ui              = self.ui * 1.e-12
    n_taps          = self.n_taps
    gain            = self.gain
    n_ave           = self.n_ave
    decision_scaler = self.decision_scaler
    n_lock_ave      = self.n_lock_ave
    rel_lock_tol    = self.rel_lock_tol
    lock_sustain    = self.lock_sustain
    bandwidth       = self.sum_bw * 1.e9
    rel_thresh      = self.thresh
    mod_type        = self.mod_type[0]

    # Calculate system time vector.
    t0   = ui / nspb
    npts = nbits * nspb
    t    = [i * t0 for i in range(npts)]
    t_ns = 1.e9 * array(t)
    
    # Calculate the frequency vector appropriate for indexing non-shifted FFT output.
    # (i.e. - [0, f0, 2 * f0, ... , fN] + [-(fN - f0), -(fN - 2 * f0), ... , -f0]
    f0        = 1. / (t[1] * npts)
    half_npts = npts // 2
    f         = array([i * f0 for i in range(half_npts + 1)] + [(half_npts - i) * -f0 for i in range(1, half_npts)])
    w         = 2 * pi * f
    self.w    = w
    
    # Calculate misc. values.
    eye_offset = nspb / 2
    fs         = nspb / ui
    Ts         = 1. / fs

    self.t_ns = t_ns
    self.t    = t
    self.f    = f
    self.w    = w
    self.Ts   = Ts

    # Correct unit interval for PAM-4 modulation, if necessary.
    nui      = nbits
    eye_uis  = eye_bits
    nspui    = nspb
    mod_type = self.mod_type[0]
    if(mod_type == 2):                           # PAM-4 uses 2 UI per transmitted symbol.
        ui      *= 2.
        nui     /= 2
        eye_uis /= 2
        nspui   *= 2
    self.nspui = nspui

    # Generate the symbol stream.
    bits = resize(array([0, 1, 1] + [randint(2) for i in range(pattern_len - 3)]), nbits)
    if  (mod_type == 0):                         # NRZ
        symbols = 2 * bits - 1
    elif(mod_type == 1):                         # Duo-binary
        symbols = [bits[0]]
        for bit in bits[1:]:                       # XOR pre-coding prevents infinite error propagation.
            symbols.append(bit ^ symbols[-1])
        symbols = 2 * array(symbols) - 1
    elif(mod_type == 2):                        # PAM-4
        symbols = []
        for bits in zip(bits[0::2], bits[1::2]):
            if(bits == [0,0]):
                symbols.append(-1.)
            elif(bits == [0,1]):
                symbols.append(-1./3.)
            elif(bits == [1,0]):
                symbols.append(1.)
            else:
                symbols.append(1./3.)
        symbols = repeat(array(symbols), 2)
    else:
        raise Exception("ERROR: my_run_simulation(): Unknown modulation type requested!")

    # Generate the ideal over-sampled signal.
<<<<<<< HEAD
    x = repeat(symbols, nspb)
=======
    symbols          *= Vod
    x                 = repeat(symbols, nspb)
    self.ideal_signal = x
>>>>>>> eb03908c

    # Find the ideal crossing times, for subsequent jitter analysis of transmitted signal.
    ideal_xings = find_crossings(t, x, decision_scaler, min_delay = ui / 2., mod_type = mod_type)

<<<<<<< HEAD
    self.ideal_signal = x
    self.ideal_xings  = ideal_xings

    # Generate the output from, and the impulse/step/frequency responses of, the channel.
    chnl_h          = self.chnl_h
    chnl_out  = convolve(x, chnl_h)[:len(x)]

=======
    # Generate the ideal impulse responses.
    ideal_h  = sinc((array(t) - t[-1] / 2.) / ui)
    if(mod_type == 1):       # Duo-binary
        ideal_h = ideal_h[nspui:] + ideal_h[:-nspui]
    self.ideal_h = ideal_h

    # Generate the output from, and the impulse/step/frequency responses of, the channel.
    if(self.use_ch_file):
        chnl_h           = import_qucs_csv(self.ch_file, Ts)
        chnl_dly         = t[where(chnl_h == max(chnl_h))[0][0]]
        chnl_h.resize(len(t))
        chnl_H           = fft(chnl_h)
        chnl_H          /= abs(chnl_H[0])
        chnl_h, start_ix = trim_impulse(chnl_h)
    else:
        chnl_dly         = l_ch / v0
        gamma, Zc        = calc_gamma(R0, w0, Rdc, Z0, v0, Theta0, w)
        H                = exp(-l_ch * gamma)
        chnl_H           = 2. * calc_G(H, Rs, Cs, Zc, RL, Cp, CL, w) # Compensating for nominal /2 divider action.
        chnl_h, start_ix = trim_impulse(real(ifft(chnl_H)), Ts, chnl_dly)
    chnl_h   /= sum(chnl_h)
    chnl_g    = trim_shift_scale(ideal_h, chnl_h)
    t_ns_chnl = t_ns[start_ix : start_ix + len(chnl_h)]
    chnl_out  = convolve(x, chnl_h)[:len(x)]

    self.t_ns_chnl   = t_ns_chnl
    self.chnl_s      = chnl_h.cumsum()
    self.chnl_p      = self.chnl_s[nspui:] - self.chnl_s[:-nspui] 
    self.chnl_H      = chnl_H
    self.chnl_h      = chnl_h * 1.e-9 / Ts # Scaled to units of "V/ns" for later display. DON'T DO THIS TO THE LOCAL COPY!
    self.chnl_g      = chnl_g * 1.e-9 / Ts
    self.chnl_out    = chnl_out
    self.chnl_dly    = chnl_dly

>>>>>>> eb03908c
    self.channel_perf = nbits * nspb / (time.clock() - start_time)
    split_time        = time.clock()
    self.status       = 'Running Tx...(sweep %d of %d)' % (sweep_num, num_sweeps)

    # Generate the output from, and the incremental/cumulative impulse/step/frequency responses of, the Tx.
    # - Generate the ideal, post-preemphasis signal.
    # To consider: use 'scipy.interp()'. This is what Mark does, in order to induce jitter in the Tx output.
    main_tap = 1.0 - abs(pretap) - abs(posttap) - abs(posttap2) - abs(posttap3)
    ffe    = [pretap, main_tap, posttap, posttap2, posttap3]                    # FIR filter numerator, for fs = fbit.
    ffe_out= convolve(symbols, ffe)[:len(symbols)]
    tx_out = repeat(ffe_out, nspui)                                             # oversampled output
    # - Calculate the responses.
    # - (The Tx is unique in that the calculated responses aren't used to form the output.
    #    This is partly due to the out of order nature in which we combine the Tx and channel,
    #    and partly due to the fact that we're adding noise to the Tx output.)
    tx_h   = concatenate([[x] + list(zeros(nspui - 1)) for x in ffe])
    tx_h.resize(len(chnl_h))
    temp   = tx_h.copy()
    temp.resize(len(w))
    tx_H   = fft(temp)
    # - Generate the uncorrelated periodic noise. (Assume capacitive coupling.)
    #   - Generate the ideal rectangular aggressor waveform.
    pn_period          = 1. / pn_freq
    pn_samps           = int(pn_period / Ts + 0.5)
    pn                 = zeros(pn_samps)
    pn[pn_samps // 2:] = pn_mag
    pn                 = resize(pn, len(tx_out))
    #   - High pass filter it. (Simulating capacitive coupling.)
    (b, a) = iirfilter(2, gFc/(fs/2), btype='highpass')
    pn     = lfilter(b, a, pn)[:len(pn)]
    # - Add the uncorrelated periodic noise to the Tx output.
    tx_out += pn
    # - Convolve w/ channel.
    tx_out_h   = convolve(tx_h, chnl_h)[:len(chnl_h)]
    tx_out_g   = trim_shift_scale(ideal_h, tx_out_h)
    temp       = tx_out_h.copy()
    temp.resize(len(w))
    tx_out_H   = fft(temp)
    tx_out     = convolve(tx_out, chnl_h)[:len(tx_out)]
    # - Add the random noise to the Rx input.
    tx_out    += normal(scale=rn, size=(len(tx_out),))
    self.tx_s      = tx_h.cumsum()
    self.tx_out    = tx_out
    self.tx_out_s  = tx_out_h.cumsum()
    self.tx_out_p  = self.tx_out_s[nspui:] - self.tx_out_s[:-nspui] 
    self.tx_H      = tx_H
    self.tx_h      = tx_h * 1.e-9 / Ts
    self.tx_out_H  = tx_out_H
    self.tx_out_h  = tx_out_h * 1.e-9 / Ts
    self.tx_out_g  = tx_out_g * 1.e-9 / Ts

    self.tx_perf   = nbits * nspb / (time.clock() - split_time)
    split_time     = time.clock()
    self.status    = 'Running CTLE...(sweep %d of %d)' % (sweep_num, num_sweeps)

    # Generate the output from, and the incremental/cumulative impulse/step/frequency responses of, the CTLE.
    w_dummy, H      = make_ctle(rx_bw, peak_freq, peak_mag, w)
    ctle_H          = H / abs(H[0])              # Scale to force d.c. component of '1'.
    ctle_h          = real(ifft(ctle_H))[:len(chnl_h)]
    ctle_out        = convolve(tx_out, ctle_h)[:len(tx_out)]
    ctle_out       -= mean(ctle_out)             # Force zero mean.
    if(self.use_agc):                            # Automatic gain control engaged?
        ctle_out   *= 2. * decision_scaler / ctle_out.ptp()
    self.ctle_s     = ctle_h.cumsum()
    ctle_out_h      = convolve(tx_out_h, ctle_h)[:len(tx_out_h)]
    ctle_out_g      = trim_shift_scale(ideal_h, ctle_out_h)
    conv_dly_ix     = where(ctle_out_h == max(ctle_out_h))[0][0]
    conv_dly        = t[conv_dly_ix]
    ctle_out_s      = ctle_out_h.cumsum()
    temp            = ctle_out_h.copy()
    temp.resize(len(w))
    ctle_out_H      = fft(temp)
    # - Store local variables to class instance.
    self.ctle_out_s = ctle_out_s
    self.ctle_out_p = self.ctle_out_s[nspui:] - self.ctle_out_s[:-nspui] 
    self.ctle_H     = ctle_H
    self.ctle_h     = ctle_h * 1.e-9 / Ts
    self.ctle_out_H = ctle_out_H
    self.ctle_out_h = ctle_out_h * 1.e-9 / Ts
    self.ctle_out_g = ctle_out_g * 1.e-9 / Ts
    self.ctle_out   = ctle_out
    self.conv_dly   = conv_dly
    self.conv_dly_ix = conv_dly_ix

    self.ctle_perf  = nbits * nspb / (time.clock() - split_time)
    split_time      = time.clock()
    self.status     = 'Running DFE/CDR...(sweep %d of %d)' % (sweep_num, num_sweeps)

    # Generate the output from, and the incremental/cumulative impulse/step/frequency responses of, the DFE.
    if(self.use_dfe):
        dfe = DFE(n_taps, gain, delta_t, alpha, ui, nspui, decision_scaler, mod_type,
                    n_ave=n_ave, n_lock_ave=n_lock_ave, rel_lock_tol=rel_lock_tol, lock_sustain=lock_sustain,
                    bandwidth=bandwidth, ideal=self.sum_ideal)
    else:
        dfe = DFE(n_taps,   0., delta_t, alpha, ui, nspui, decision_scaler, mod_type,
                    n_ave=n_ave, n_lock_ave=n_lock_ave, rel_lock_tol=rel_lock_tol, lock_sustain=lock_sustain,
                    bandwidth=bandwidth, ideal=True)
    (dfe_out, tap_weights, ui_ests, clocks, lockeds, clock_times, bits_out) = dfe.run(t, ctle_out)
    bits_out = array(bits_out)
    auto_corr       = 1. * correlate(bits_out[(nbits - eye_bits):], bits[(nbits - eye_bits):], mode='same') / sum(bits[(nbits - eye_bits):])
    auto_corr       = auto_corr[len(auto_corr) // 2 :]
    self.auto_corr  = auto_corr
    bit_dly         = where(auto_corr == max(auto_corr))[0][0]
    n_extra         = len(bits) - len(bits_out)
    bit_errs        = where(bits_out[(nbits - eye_bits + bit_dly):] ^ bits[(nbits - eye_bits) : len(bits_out) - bit_dly])[0]
    self.bit_errs   = len(bit_errs)

    dfe_h          = array([1.] + list(zeros(nspb - 1)) + list(concatenate([[-x] + list(zeros(nspb - 1)) for x in tap_weights[-1]])))
    dfe_h.resize(len(ctle_out_h))
    temp           = dfe_h.copy()
    temp.resize(len(w))
    dfe_H          = fft(temp)
    self.dfe_s     = dfe_h.cumsum()
    dfe_out_H      = ctle_out_H * dfe_H
    dfe_out_h      = convolve(ctle_out_h, dfe_h)[:len(ctle_out_h)]
    dfe_out_g      = trim_shift_scale(ideal_h, dfe_out_h)
    self.dfe_out_s = dfe_out_h.cumsum()
    self.dfe_out_p = self.dfe_out_s[nspui:] - self.dfe_out_s[:-nspui] 
    self.dfe_H     = dfe_H
    self.dfe_h     = dfe_h * 1.e-9 / Ts
    self.dfe_out_H = dfe_out_H
    self.dfe_out_h = dfe_out_h * 1.e-9 / Ts
    self.dfe_out_g = dfe_out_g * 1.e-9 / Ts
    self.dfe_out   = dfe_out

    self.dfe_perf  = nbits * nspb / (time.clock() - split_time)
    split_time     = time.clock()
    self.status    = 'Analyzing jitter...(sweep %d of %d)' % (sweep_num, num_sweeps)

    # Analyze the jitter.
    # - channel output
    try:
        actual_xings = find_crossings(t, chnl_out, decision_scaler, mod_type = mod_type)
        (jitter, t_jitter, isi, dcd, pj, rj, jitter_ext, \
            thresh, jitter_spectrum, jitter_ind_spectrum, spectrum_freqs, \
            hist, hist_synth, bin_centers) = calc_jitter(ui, nui, pattern_len, ideal_xings, actual_xings, rel_thresh)
        self.t_jitter                 = t_jitter
        self.isi_chnl                 = isi
        self.dcd_chnl                 = dcd
        self.pj_chnl                  = pj
        self.rj_chnl                  = rj
        self.thresh_chnl              = thresh
        self.jitter_chnl              = hist
        self.jitter_ext_chnl          = hist_synth
        self.jitter_bins              = bin_centers
        self.jitter_spectrum_chnl     = jitter_spectrum
        self.jitter_ind_spectrum_chnl = jitter_ind_spectrum
        self.f_MHz                    = array(spectrum_freqs) * 1.e-6
    except:
        pass
    # - Tx output
    try:
        actual_xings = find_crossings(t, tx_out, decision_scaler, mod_type = mod_type)
        (jitter, t_jitter, isi, dcd, pj, rj, jitter_ext, \
            thresh, jitter_spectrum, jitter_ind_spectrum, spectrum_freqs, \
            hist, hist_synth, bin_centers) = calc_jitter(ui, nui, pattern_len, ideal_xings, actual_xings, rel_thresh)
        self.isi_tx                 = isi
        self.dcd_tx                 = dcd
        self.pj_tx                  = pj
        self.rj_tx                  = rj
        self.thresh_tx              = thresh
        self.jitter_tx              = hist
        self.jitter_ext_tx          = hist_synth
        self.jitter_spectrum_tx     = jitter_spectrum
        self.jitter_ind_spectrum_tx = jitter_ind_spectrum
    except:
        pass
    # - CTLE output
    try:
        actual_xings = find_crossings(t, ctle_out, decision_scaler, mod_type = mod_type)
        (jitter, t_jitter, isi, dcd, pj, rj, jitter_ext, \
            thresh, jitter_spectrum, jitter_ind_spectrum, spectrum_freqs, \
            hist, hist_synth, bin_centers) = calc_jitter(ui, nui, pattern_len, ideal_xings, actual_xings, rel_thresh)
        self.isi_ctle                 = isi
        self.dcd_ctle                 = dcd
        self.pj_ctle                  = pj
        self.rj_ctle                  = rj
        self.thresh_ctle              = thresh
        self.jitter_ctle              = hist
        self.jitter_ext_ctle          = hist_synth
        self.jitter_spectrum_ctle     = jitter_spectrum
        self.jitter_ind_spectrum_ctle = jitter_ind_spectrum
    except:
        pass
    # - DFE output
    try:
        ignore_until  = (nui - eye_uis) * ui + ui / 2.
        ideal_xings   = array(filter(lambda x: x > ignore_until, list(ideal_xings)))
        min_delay     = ignore_until + conv_dly
        actual_xings  = find_crossings(t, dfe_out, decision_scaler, min_delay = min_delay, mod_type = mod_type, rising_first = False)
        (jitter, t_jitter, isi, dcd, pj, rj, jitter_ext, \
            thresh, jitter_spectrum, jitter_ind_spectrum, spectrum_freqs, \
            hist, hist_synth, bin_centers) = calc_jitter(ui, eye_uis, pattern_len, ideal_xings, actual_xings, rel_thresh)
        self.isi_dfe                 = isi
        self.dcd_dfe                 = dcd
        self.pj_dfe                  = pj
        self.rj_dfe                  = rj
        self.thresh_dfe              = thresh
        self.jitter_dfe              = hist
        self.jitter_ext_dfe          = hist_synth
        self.jitter_spectrum_dfe     = jitter_spectrum
        self.jitter_ind_spectrum_dfe = jitter_ind_spectrum
        self.f_MHz_dfe               = array(spectrum_freqs) * 1.e-6
        skip_factor                  = nbits / eye_bits
        ctle_spec                    = self.jitter_spectrum_ctle
        dfe_spec                     = self.jitter_spectrum_dfe
        ctle_spec_condensed          = array([ctle_spec.take(range(i, i + skip_factor)).mean() for i in range(0, len(ctle_spec), skip_factor)])
        window_width                 = len(dfe_spec) / 10
        self.jitter_rejection_ratio  = zeros(len(dfe_spec))
    except:
        pass

    self.jitter_perf = nbits * nspb / (time.clock() - split_time)
    split_time       = time.clock()
    self.status      = 'Updating plots...(sweep %d of %d)' % (sweep_num, num_sweeps)

    # Save local variables to class instance for state preservation, performing unit conversion where necessary.
    self.chnl_s      = chnl_h.cumsum()
#    self.chnl_H      = chnl_H
#    self.chnl_h      = chnl_h * 1.e-9 / Ts # Scaled to units of "V/ns" for later display. DON'T DO THIS TO THE LOCAL COPY!
    self.chnl_out    = chnl_out
#    self.chnl_dly    = chnl_dly

    self.adaptation = tap_weights
    self.ui_ests    = array(ui_ests) * 1.e12 # (ps)
    self.clocks     = clocks
    self.lockeds    = lockeds
    self.clock_times = clock_times

    # Update plots.
    if(update_plots):
        update_results(self)
        if(not initial_run):
            update_eyes(self)

    self.plotting_perf = nbits * nspb / (time.clock() - split_time)
    self.total_perf    = nbits * nspb / (time.clock() - start_time)
    self.status = 'Ready.'

#    self.pretap_tune    = pretap
#    self.posttap_tune   = posttap
#    self.posttap2_tune  = posttap2
#    self.posttap3_tune  = posttap3
#    self.rx_bw_tune     = rx_bw
#    self.peak_freq_tune = peak_freq
#    self.peak_mag_tune  = peak_mag

# Plot updating
def update_results(self):
    """Updates all plot data used by GUI."""

    # Copy globals into local namespace.
    ui            = self.ui * 1.e-12
    samps_per_bit = self.nspb
    eye_bits      = self.eye_bits
    num_bits      = self.nbits
    clock_times   = self.clock_times
    f             = self.f
    t_ns          = self.t_ns
    t_ns_chnl     = self.t_ns_chnl
    mod_type      = self.mod_type[0]
    conv_dly_ix   = self.conv_dly_ix

    # Correct for PAM-4, if necessary.
    ignore_until  = (num_bits - eye_bits) * ui
    if(mod_type == 2):
        ui            *= 2.
        samps_per_bit *= 2.

    # Misc.
    f_GHz         = f[:len(f) // 2] / 1.e9
    len_f_GHz     = len(f_GHz)
    self.plotdata.set_data("f_GHz",     f_GHz[1:])
    self.plotdata.set_data("t_ns",      self.t_ns)
    self.plotdata.set_data("t_ns_chnl", self.t_ns_chnl)

    # DFE.
    tap_weights = transpose(array(self.adaptation))
    i = 1
    for tap_weight in tap_weights:
        self.plotdata.set_data("tap%d_weights" % i, tap_weight)
        i += 1
    self.plotdata.set_data("tap_weight_index", range(len(tap_weight)))
    self.plotdata.set_data("dfe_out",  self.dfe_out)
    self.plotdata.set_data("ui_ests",  self.ui_ests)
    self.plotdata.set_data("clocks",   self.clocks)
    self.plotdata.set_data("lockeds",  self.lockeds)

    # EQ Tune
    self.plotdata.set_data('ctle_out_h_tune', self.ctle_out_h_tune)
    self.plotdata.set_data('ctle_out_g_tune', self.ctle_out_g_tune)

    # Impulse responses
    self.plotdata.set_data("chnl_h",     self.chnl_h)
    self.plotdata.set_data("chnl_g",     self.chnl_g)
    self.plotdata.set_data("tx_h",       self.tx_h)
    self.plotdata.set_data("tx_out_h",   self.tx_out_h)
    self.plotdata.set_data("tx_out_g",   self.tx_out_g)
    self.plotdata.set_data("ctle_h",     self.ctle_h)
    self.plotdata.set_data("ctle_out_h", self.ctle_out_h)
    self.plotdata.set_data("ctle_out_g", self.ctle_out_g)
    self.plotdata.set_data("dfe_h",      self.dfe_h)
    self.plotdata.set_data("dfe_out_h",  self.dfe_out_h)
    self.plotdata.set_data("dfe_out_g",  self.dfe_out_g)

    # Step responses
    self.plotdata.set_data("chnl_s",     self.chnl_s)
    self.plotdata.set_data("tx_s",       self.tx_s)
    self.plotdata.set_data("tx_out_s",   self.tx_out_s)
    self.plotdata.set_data("ctle_s",     self.ctle_s)
    self.plotdata.set_data("ctle_out_s", self.ctle_out_s)
    self.plotdata.set_data("dfe_s",      self.dfe_s)
    self.plotdata.set_data("dfe_out_s",  self.dfe_out_s)

    # Pulse responses
    self.plotdata.set_data("chnl_p",     self.chnl_p)
    self.plotdata.set_data("tx_out_p",   self.tx_out_p)
    self.plotdata.set_data("ctle_out_p", self.ctle_out_p)
    self.plotdata.set_data("dfe_out_p",  self.dfe_out_p)

    # Outputs
    self.plotdata.set_data("ideal_signal",   self.ideal_signal)
    self.plotdata.set_data("chnl_out",   self.chnl_out)
    self.plotdata.set_data("tx_out",     self.tx_out)
    self.plotdata.set_data("ctle_out",   self.ctle_out)
    self.plotdata.set_data("dfe_out",    self.dfe_out)
    self.plotdata.set_data("auto_corr",  self.auto_corr)

    # Frequency responses
    self.plotdata.set_data("chnl_H",     20. * log10(abs(self.chnl_H    [1 : len_f_GHz])))
    self.plotdata.set_data("tx_H",       20. * log10(abs(self.tx_H      [1 : len_f_GHz])))
    self.plotdata.set_data("tx_out_H",   20. * log10(abs(self.tx_out_H  [1 : len_f_GHz])))
    self.plotdata.set_data("ctle_H",     20. * log10(abs(self.ctle_H    [1 : len_f_GHz])))
    self.plotdata.set_data("ctle_out_H", 20. * log10(abs(self.ctle_out_H[1 : len_f_GHz])))
    self.plotdata.set_data("dfe_H",      20. * log10(abs(self.dfe_H     [1 : len_f_GHz])))
    self.plotdata.set_data("dfe_out_H",  20. * log10(abs(self.dfe_out_H [1 : len_f_GHz])))

    # Jitter distributions
    jitter_ext_chnl = self.jitter_ext_chnl # These are used, again, in bathtub curve generation, below.
    jitter_ext_tx   = self.jitter_ext_tx
    jitter_ext_ctle = self.jitter_ext_ctle
    jitter_ext_dfe  = self.jitter_ext_dfe
    self.plotdata.set_data("jitter_bins",     array(self.jitter_bins)     * 1.e12)
    self.plotdata.set_data("jitter_chnl",     self.jitter_chnl)
    self.plotdata.set_data("jitter_ext_chnl", jitter_ext_chnl)
    self.plotdata.set_data("jitter_tx",       self.jitter_tx)
    self.plotdata.set_data("jitter_ext_tx",   jitter_ext_tx)
    self.plotdata.set_data("jitter_ctle",     self.jitter_ctle)
    self.plotdata.set_data("jitter_ext_ctle", jitter_ext_ctle)
    self.plotdata.set_data("jitter_dfe",      self.jitter_dfe)
    self.plotdata.set_data("jitter_ext_dfe",  jitter_ext_dfe)

    # Jitter spectrums
    log10_ui = log10(ui)
    self.plotdata.set_data("f_MHz",     self.f_MHz[1:])
    self.plotdata.set_data("f_MHz_dfe", self.f_MHz_dfe[1:])
    self.plotdata.set_data("jitter_spectrum_chnl",     10. * (log10(self.jitter_spectrum_chnl     [1:]) - log10_ui))
    self.plotdata.set_data("jitter_ind_spectrum_chnl", 10. * (log10(self.jitter_ind_spectrum_chnl [1:]) - log10_ui))
    self.plotdata.set_data("thresh_chnl",              10. * (log10(self.thresh_chnl              [1:]) - log10_ui))
    self.plotdata.set_data("jitter_spectrum_tx",       10. * (log10(self.jitter_spectrum_tx       [1:]) - log10_ui))
    self.plotdata.set_data("jitter_ind_spectrum_tx",   10. * (log10(self.jitter_ind_spectrum_tx   [1:]) - log10_ui))
    self.plotdata.set_data("thresh_tx",                10. * (log10(self.thresh_tx                [1:]) - log10_ui))
    self.plotdata.set_data("jitter_spectrum_ctle",     10. * (log10(self.jitter_spectrum_ctle     [1:]) - log10_ui))
    self.plotdata.set_data("jitter_ind_spectrum_ctle", 10. * (log10(self.jitter_ind_spectrum_ctle [1:]) - log10_ui))
    self.plotdata.set_data("thresh_ctle",              10. * (log10(self.thresh_ctle              [1:]) - log10_ui))
    self.plotdata.set_data("jitter_spectrum_dfe",      10. * (log10(self.jitter_spectrum_dfe      [1:]) - log10_ui))
    self.plotdata.set_data("jitter_ind_spectrum_dfe",  10. * (log10(self.jitter_ind_spectrum_dfe  [1:]) - log10_ui))
    self.plotdata.set_data("thresh_dfe",               10. * (log10(self.thresh_dfe               [1:]) - log10_ui))
    self.plotdata.set_data("jitter_rejection_ratio", self.jitter_rejection_ratio[1:])

    # Bathtubs
    half_len = len(jitter_ext_chnl) / 2
    #  - Channel
    bathtub_chnl    = list(cumsum(jitter_ext_chnl[-1 : -(half_len + 1) : -1]))
    bathtub_chnl.reverse()
    bathtub_chnl    = array(bathtub_chnl + list(cumsum(jitter_ext_chnl[:half_len + 1])))
    bathtub_chnl    = where(bathtub_chnl < MIN_BATHTUB_VAL, 0.1 * MIN_BATHTUB_VAL * ones(len(bathtub_chnl)), bathtub_chnl) # To avoid Chaco log scale plot wierdness.
    self.plotdata.set_data("bathtub_chnl", log10(bathtub_chnl))
    #  - Tx
    bathtub_tx    = list(cumsum(jitter_ext_tx[-1 : -(half_len + 1) : -1]))
    bathtub_tx.reverse()
    bathtub_tx    = array(bathtub_tx + list(cumsum(jitter_ext_tx[:half_len + 1])))
    bathtub_tx    = where(bathtub_tx < MIN_BATHTUB_VAL, 0.1 * MIN_BATHTUB_VAL * ones(len(bathtub_tx)), bathtub_tx) # To avoid Chaco log scale plot wierdness.
    self.plotdata.set_data("bathtub_tx", log10(bathtub_tx))
    #  - CTLE
    bathtub_ctle    = list(cumsum(jitter_ext_ctle[-1 : -(half_len + 1) : -1]))
    bathtub_ctle.reverse()
    bathtub_ctle    = array(bathtub_ctle + list(cumsum(jitter_ext_ctle[:half_len + 1])))
    bathtub_ctle    = where(bathtub_ctle < MIN_BATHTUB_VAL, 0.1 * MIN_BATHTUB_VAL * ones(len(bathtub_ctle)), bathtub_ctle) # To avoid Chaco log scale plot wierdness.
    self.plotdata.set_data("bathtub_ctle", log10(bathtub_ctle))
    #  - DFE
    bathtub_dfe    = list(cumsum(jitter_ext_dfe[-1 : -(half_len + 1) : -1]))
    bathtub_dfe.reverse()
    bathtub_dfe    = array(bathtub_dfe + list(cumsum(jitter_ext_dfe[:half_len + 1])))
    bathtub_dfe    = where(bathtub_dfe < MIN_BATHTUB_VAL, 0.1 * MIN_BATHTUB_VAL * ones(len(bathtub_dfe)), bathtub_dfe) # To avoid Chaco log scale plot wierdness.
    self.plotdata.set_data("bathtub_dfe", log10(bathtub_dfe))

    # Eyes
    width    = 2 * samps_per_bit
    xs       = linspace(-ui * 1.e12, ui * 1.e12, width)
    height   = 100
    y_max    = 1.1 * max(abs(array(self.chnl_out)))
    eye_chnl = calc_eye(ui, samps_per_bit, height, self.chnl_out[conv_dly_ix:], y_max)
    y_max    = 1.1 * max(abs(array(self.tx_out)))
    eye_tx   = calc_eye(ui, samps_per_bit, height, self.tx_out[conv_dly_ix:],   y_max)
    y_max    = 1.1 * max(abs(array(self.ctle_out)))
    eye_ctle = calc_eye(ui, samps_per_bit, height, self.ctle_out[conv_dly_ix:], y_max)
    i = 0
    while(clock_times[i] <= ignore_until):
        i += 1
        assert i < len(clock_times), "ERROR: Insufficient coverage in 'clock_times' vector."
    y_max    = 1.1 * max(abs(array(self.dfe_out)))
    eye_dfe  = calc_eye(ui, samps_per_bit, height, self.dfe_out, y_max, clock_times[i:])
    self.plotdata.set_data("eye_index", xs)
    self.plotdata.set_data("eye_chnl",  eye_chnl)
    self.plotdata.set_data("eye_tx",    eye_tx)
    self.plotdata.set_data("eye_ctle",  eye_ctle)
    self.plotdata.set_data("eye_dfe",   eye_dfe)

def update_eyes(self):
    """ Update the heat plots representing the eye diagrams."""

    ui            = self.ui * 1.e-12
    samps_per_bit = self.nspb
    dfe_output    = array(self.dfe_out)
    mod_type      = self.mod_type[0]

    # Correct for PAM-4, if necessary.
    if(mod_type == 2):
        ui            *= 2.
        samps_per_bit *= 2.

    width    = 2 * samps_per_bit
    height   = 100
    xs       = linspace(-ui * 1.e12, ui * 1.e12, width)

    y_max    = 1.1 * max(abs(array(self.chnl_out)))
    ys       = linspace(-y_max, y_max, height)
    self.plots_eye.components[0].components[0].index.set_data(xs, ys)
    self.plots_eye.components[0].x_axis.mapper.range.low = xs[0]
    self.plots_eye.components[0].x_axis.mapper.range.high = xs[-1]
    self.plots_eye.components[0].y_axis.mapper.range.low = ys[0]
    self.plots_eye.components[0].y_axis.mapper.range.high = ys[-1]
    self.plots_eye.components[0].invalidate_draw()

    y_max    = 1.1 * max(abs(array(self.tx_out)))
    ys       = linspace(-y_max, y_max, height)
    self.plots_eye.components[1].components[0].index.set_data(xs, ys)
    self.plots_eye.components[1].x_axis.mapper.range.low = xs[0]
    self.plots_eye.components[1].x_axis.mapper.range.high = xs[-1]
    self.plots_eye.components[1].y_axis.mapper.range.low = ys[0]
    self.plots_eye.components[1].y_axis.mapper.range.high = ys[-1]
    self.plots_eye.components[1].invalidate_draw()

    y_max    = 1.1 * max(abs(array(self.ctle_out)))
    ys       = linspace(-y_max, y_max, height)
    self.plots_eye.components[2].components[0].index.set_data(xs, ys)
    self.plots_eye.components[2].x_axis.mapper.range.low = xs[0]
    self.plots_eye.components[2].x_axis.mapper.range.high = xs[-1]
    self.plots_eye.components[2].y_axis.mapper.range.low = ys[0]
    self.plots_eye.components[2].y_axis.mapper.range.high = ys[-1]
    self.plots_eye.components[2].invalidate_draw()

    y_max    = 1.1 * max(abs(array(self.dfe_out)))
    ys       = linspace(-y_max, y_max, height)
    self.plots_eye.components[3].components[0].index.set_data(xs, ys)
    self.plots_eye.components[3].x_axis.mapper.range.low = xs[0]
    self.plots_eye.components[3].x_axis.mapper.range.high = xs[-1]
    self.plots_eye.components[3].y_axis.mapper.range.low = ys[0]
    self.plots_eye.components[3].y_axis.mapper.range.high = ys[-1]
    self.plots_eye.components[3].invalidate_draw()

    self.plots_eye.request_redraw()
<|MERGE_RESOLUTION|>--- conflicted
+++ resolved
@@ -110,7 +110,6 @@
     start_time = time.clock()
     self.status = 'Running channel...(sweep %d of %d)' % (sweep_num, num_sweeps)
 
-<<<<<<< HEAD
     # Pull class variables into local storage, performing unit conversion where necessary.
     nbits           = self.nbits
     eye_bits        = self.eye_bits
@@ -133,39 +132,12 @@
     l_ch            = self.l_ch
     pretap          = self.pretap
     posttap         = self.posttap
+    posttap2        = self.posttap2
+    posttap3        = self.posttap3
     pattern_len     = self.pattern_len
     rx_bw           = self.rx_bw * 1.e9
     peak_freq       = self.peak_freq * 1.e9
     peak_mag        = self.peak_mag
-=======
-    nbits   = self.nbits
-    eye_bits = self.eye_bits
-    nspb    = self.nspb
-    rn      = self.rn
-    pn_mag  = self.pn_mag
-    pn_freq = self.pn_freq * 1.e6
-    Vod     = self.vod
-    Rs      = self.rs
-    Cs      = self.cout * 1.e-12
-    RL      = self.rin
-    CL      = self.cac * 1.e-6
-    Cp      = self.cin * 1.e-12
-    R0      = self.R0
-    w0      = self.w0
-    Rdc     = self.Rdc
-    Z0      = self.Z0
-    v0      = self.v0 * 3.e8
-    Theta0  = self.Theta0
-    l_ch    = self.l_ch
-    pretap  = self.pretap
-    posttap = self.posttap
-    posttap2 = self.posttap2
-    posttap3 = self.posttap3
-    pattern_len = self.pattern_len
-    rx_bw     = self.rx_bw * 1.e9
-    peak_freq = self.peak_freq * 1.e9
-    peak_mag  = self.peak_mag
->>>>>>> eb03908c
     delta_t         = self.delta_t * 1.e-12
     alpha           = self.alpha
     ui              = self.ui * 1.e-12
@@ -242,26 +214,15 @@
         raise Exception("ERROR: my_run_simulation(): Unknown modulation type requested!")
 
     # Generate the ideal over-sampled signal.
-<<<<<<< HEAD
-    x = repeat(symbols, nspb)
-=======
     symbols          *= Vod
     x                 = repeat(symbols, nspb)
-    self.ideal_signal = x
->>>>>>> eb03908c
 
     # Find the ideal crossing times, for subsequent jitter analysis of transmitted signal.
     ideal_xings = find_crossings(t, x, decision_scaler, min_delay = ui / 2., mod_type = mod_type)
 
-<<<<<<< HEAD
     self.ideal_signal = x
     self.ideal_xings  = ideal_xings
 
-    # Generate the output from, and the impulse/step/frequency responses of, the channel.
-    chnl_h          = self.chnl_h
-    chnl_out  = convolve(x, chnl_h)[:len(x)]
-
-=======
     # Generate the ideal impulse responses.
     ideal_h  = sinc((array(t) - t[-1] / 2.) / ui)
     if(mod_type == 1):       # Duo-binary
@@ -296,7 +257,6 @@
     self.chnl_out    = chnl_out
     self.chnl_dly    = chnl_dly
 
->>>>>>> eb03908c
     self.channel_perf = nbits * nspb / (time.clock() - start_time)
     split_time        = time.clock()
     self.status       = 'Running Tx...(sweep %d of %d)' % (sweep_num, num_sweeps)
