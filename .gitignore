--- conflicted
+++ resolved
@@ -150,13 +150,8 @@
 *.png
 *.sublime-workspace
 *.gcbench
-<<<<<<< HEAD
-misc/*
 *_cfg.yaml
 *.log
-=======
-*_cfg.yaml
 
 # Metal (Apple GPU)
-metal.gputrace/
->>>>>>> e4515eda
+metal.gputrace/