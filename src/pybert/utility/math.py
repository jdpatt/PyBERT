"""
Channel math utilities for PyBERT.

Original author: David Banas <capn.freako@gmail.com>
<<<<<<< HEAD
=======

>>>>>>> e4515eda
Original date:   June 16, 2024

Copyright (c) 2024 David Banas; all rights reserved World wide.

A partial extraction of the old `pybert/utility.py`, as part of a refactoring.
"""

from functools import reduce
from typing import Any, Iterator, TypeVar

from numpy import (  # type: ignore
    append, array, cumsum, exp, log10,
    maximum, ones, pi, sqrt, where
)
from numpy.fft import fftshift  # type: ignore

from pybert.utility.sigproc import moving_average

from ..constants import Rvec

T = TypeVar('T', Any, Any)


def lfsr_bits(taps: list[int], seed: int) -> Iterator[int]:
    """
    Given a set of tap indices and a seed, generate a PRBS.

    Args:
        taps: The set of fed back taps.
            (Largest determines order of generator.)
        seed: The initial value of the shift register.

    Returns:
        A PRBS generator object with a ``next()`` method for retrieving the next bit in the sequence.
    """
    val = int(seed)
    num_taps = max(taps)
    mask = (1 << num_taps) - 1

    while True:
        xor_res = reduce(lambda x, b: x ^ b, [bool(val & (1 << (tap - 1))) for tap in taps])
        val = (val << 1) & mask  # Just to keep 'val' from growing without bound.
        if xor_res:
            val += 1
        yield val & 1


def safe_log10(x):
    "Guards against pesky 'Divide by 0' error messages."

    if hasattr(x, "__len__"):
        x = where(x == 0, 1.0e-20 * ones(len(x)), x)
    else:
        if x == 0:
            x = 1.0e-20

    return log10(x)


# pylint: disable=too-many-locals,too-many-arguments,too-many-positional-arguments
def make_bathtub(centers: Rvec, jit_pdf: Rvec, min_val: float = 0,
                 rj: float = 0, mu_r: float = 0, mu_l: float = 0,
                 extrap: bool = False) -> tuple[Rvec, tuple[int, int]]:
    """
    Generate the "bathtub" curve associated with a particular jitter PDF.

    Args:
        centers: List of uniformly spaced bin centers (s).
            Note: First and last elements are exceptions.
        jit_pdf: PDF of jitter.

    Keyword Args:
        min_val: Minimum value allowed in returned bathtub vector.
            Default: 0
        rj: Standard deviation of Gaussian PDF characterizing random jitter.
            Default: 0
        mu_r: Mean of Gaussian PDF best fit to right tail.
            Default: 0
        mu_l: Mean of Gaussian PDF best fit to left tail.
            Default: 0
        extrap: Extrapolate bathtub tails, using `rj`, if True.
            Default: False

    Returns:
        The vector of probabilities forming the bathtub curve.
    """

    half_len  = len(jit_pdf) // 2
    dt = centers[2] - centers[1]  # Avoiding `centers[0]`, due to its special nature.

    if jit_pdf[0] or jit_pdf[-1]:  # Closed eye?
        half_ui = centers[-1]
        # The following line works in conjunction w/ the line just before `return ...`,
        # to eliminate artifactual "spikes" near the center of the final plot,
        # which can occur in closed eye situations, due to slight mis-centering of the jitter PDF.
        jit_pmf = [(jit_pdf[0] + jit_pdf[-1]) * half_ui] + list(array(jit_pdf[1:-1]) * dt) + [0]
    else:
        if extrap:
            # The weird scaling is meant to improve numerical precision through `gaus_pdf()`.
            gaus_fit  = append(gaus_pdf(centers[:half_len] * 1e12, mu_l * 1e12, rj * 1e12),
                               gaus_pdf(centers[half_len:] * 1e12, mu_r * 1e12, rj * 1e12)) * 1e-12
            jit_pdf_ext = moving_average(where(jit_pdf == 0, gaus_fit, jit_pdf), n=5)
        else:
            jit_pdf_ext = jit_pdf
        jit_pmf = array(jit_pdf_ext) * dt

    jit_cdf = cumsum(jit_pmf) * 2
    jit_cdf -= (jit_cdf[0] + jit_cdf[-1]) / 2 - 1       # Forcing mid-point to 1, because we're going to...
    jit_cdf[half_len:] -= 2 * (jit_cdf[half_len:] - 1)  # ...fold the second half vertically about the horizontal line: y=1.
    return maximum(min_val, fftshift(jit_cdf))


def gaus_pdf(x: Rvec, mu: float, sigma: float) -> Rvec:
    "Gaussian probability density function."
    sqrt_2pi = sqrt(2 * pi)
    return exp(-0.5 * ((x - mu) / sigma) ** 2) / (sigma * sqrt_2pi)


def all_combs(xss: list[list[T]]) -> list[list[T]]:
    """
    Generate all combinations of input.

    Args:
        xss: The lists of candidates for each position in the final output.

    Returns:
        All possible combinations of inputs.
    """
    if not xss:
        return [[]]
    head, *tail = xss
    yss = all_combs(tail)
    return [[x, *ys] for x in head for ys in yss]  # type: ignore<|MERGE_RESOLUTION|>--- conflicted
+++ resolved
@@ -2,10 +2,6 @@
 Channel math utilities for PyBERT.
 
 Original author: David Banas <capn.freako@gmail.com>
-<<<<<<< HEAD
-=======
-
->>>>>>> e4515eda
 Original date:   June 16, 2024
 
 Copyright (c) 2024 David Banas; all rights reserved World wide.
@@ -17,8 +13,16 @@
 from typing import Any, Iterator, TypeVar
 
 from numpy import (  # type: ignore
-    append, array, cumsum, exp, log10,
-    maximum, ones, pi, sqrt, where
+    append,
+    array,
+    cumsum,
+    exp,
+    log10,
+    maximum,
+    ones,
+    pi,
+    sqrt,
+    where,
 )
 from numpy.fft import fftshift  # type: ignore
 
@@ -26,7 +30,7 @@
 
 from ..constants import Rvec
 
-T = TypeVar('T', Any, Any)
+T = TypeVar("T", Any, Any)
 
 
 def lfsr_bits(taps: list[int], seed: int) -> Iterator[int]:
@@ -66,9 +70,15 @@
 
 
 # pylint: disable=too-many-locals,too-many-arguments,too-many-positional-arguments
-def make_bathtub(centers: Rvec, jit_pdf: Rvec, min_val: float = 0,
-                 rj: float = 0, mu_r: float = 0, mu_l: float = 0,
-                 extrap: bool = False) -> tuple[Rvec, tuple[int, int]]:
+def make_bathtub(
+    centers: Rvec,
+    jit_pdf: Rvec,
+    min_val: float = 0,
+    rj: float = 0,
+    mu_r: float = 0,
+    mu_l: float = 0,
+    extrap: bool = False,
+) -> tuple[Rvec, tuple[int, int]]:
     """
     Generate the "bathtub" curve associated with a particular jitter PDF.
 
@@ -93,7 +103,7 @@
         The vector of probabilities forming the bathtub curve.
     """
 
-    half_len  = len(jit_pdf) // 2
+    half_len = len(jit_pdf) // 2
     dt = centers[2] - centers[1]  # Avoiding `centers[0]`, due to its special nature.
 
     if jit_pdf[0] or jit_pdf[-1]:  # Closed eye?
@@ -105,16 +115,23 @@
     else:
         if extrap:
             # The weird scaling is meant to improve numerical precision through `gaus_pdf()`.
-            gaus_fit  = append(gaus_pdf(centers[:half_len] * 1e12, mu_l * 1e12, rj * 1e12),
-                               gaus_pdf(centers[half_len:] * 1e12, mu_r * 1e12, rj * 1e12)) * 1e-12
+            gaus_fit = (
+                append(
+                    gaus_pdf(centers[:half_len] * 1e12, mu_l * 1e12, rj * 1e12),
+                    gaus_pdf(centers[half_len:] * 1e12, mu_r * 1e12, rj * 1e12),
+                )
+                * 1e-12
+            )
             jit_pdf_ext = moving_average(where(jit_pdf == 0, gaus_fit, jit_pdf), n=5)
         else:
             jit_pdf_ext = jit_pdf
         jit_pmf = array(jit_pdf_ext) * dt
 
     jit_cdf = cumsum(jit_pmf) * 2
-    jit_cdf -= (jit_cdf[0] + jit_cdf[-1]) / 2 - 1       # Forcing mid-point to 1, because we're going to...
-    jit_cdf[half_len:] -= 2 * (jit_cdf[half_len:] - 1)  # ...fold the second half vertically about the horizontal line: y=1.
+    jit_cdf -= (jit_cdf[0] + jit_cdf[-1]) / 2 - 1  # Forcing mid-point to 1, because we're going to...
+    jit_cdf[half_len:] -= 2 * (
+        jit_cdf[half_len:] - 1
+    )  # ...fold the second half vertically about the horizontal line: y=1.
     return maximum(min_val, fftshift(jit_cdf))
 
 
