[tox]
envlist =
    py{310, 311, 312}-{lin,mac,win}
    check
    lint
    format
    flake8
    type-check
    docs
    build
    upload
skip_missing_interpreters = true
requires =
    tox>=4
    virtualenv>20.2
labels =
     test = py{310, 311, 312}-{lin,mac,win}
     static = lint, format, flake8, type-check, docs

[testenv]
platform =
    lin: linux
    mac: darwin
    win: win32
deps =
    pytest
    pytest-xdist
    pytest-cov
<<<<<<< HEAD
    PyAMI/dist/pyibis_ami-7.2.1-py3-none-any.whl
=======
    PyAMI/dist/pyibis_ami-7.2.2-py3-none-any.whl
>>>>>>> d4349de1
    typing_extensions
    py39-mac: enable @ https://github.com/capn-freako/PyBERT/raw/master/deps/enable-6.1.0.dev0-cp39-cp39-macosx_12_0_arm64.whl
    py310-mac: enable @ https://github.com/capn-freako/PyBERT/raw/master/deps/enable-6.1.0.dev0-cp310-cp310-macosx_12_0_arm64.whl
    py311-mac: enable @ https://github.com/capn-freako/PyBERT/raw/master/deps/enable-6.2.0.dev0-cp311-cp311-macosx_10_9_universal2.whl
    py312-mac: enable @ https://github.com/capn-freako/PyBERT/raw/master/deps/enable-6.1.0.dev0-cp312-cp312-macosx_12_0_arm64.whl
    py312-mac: chaco @ https://github.com/capn-freako/PyBERT/raw/master/deps/chaco-6.0.0-cp312-cp312-macosx_12_0_arm64.whl
    py312-win: enable @ https://github.com/capn-freako/PyBERT/raw/master/deps/enable-6.1.0.dev0-cp312-cp312-win_amd64.whl
    py312-win: chaco @ https://github.com/capn-freako/PyBERT/raw/master/deps/chaco-6.0.0-cp312-cp312-win_amd64.whl
package = wheel
wheel_build_env = .pkg
commands =
    python -m pytest --basetemp={envtmpdir} -vv --cov=pybert \
           --cov-report=html --cov-report=term-missing tests {posargs}
allowlist_externals =
    validate-pyproject
    which

[testenv:format]
description = Reformat all source code.
deps =
    black
    isort
    autoflake
    docformatter[tomli]
commands =
    autoflake --in-place --remove-all-unused-imports --expand-star-imports \
        --ignore-init-module-imports --recursive src/ tests/
    docformatter --in-place --recursive src/ tests/
    isort src/ tests/
    black src/ tests/

[testenv:check]
description = Validate the `pyproject.toml` file.
skip_install = true
deps =
    packaging
    tomli
    validate-pyproject
commands =
    validate-pyproject pyproject.toml

[testenv:lint]
description = Run linting using `lint`.
skip_install = true
deps =
    pylint
commands =
    python -m pylint --disable=E0401 src/

[testenv:flake8]
description = Run linting using `flake8`.
skip_install = true
deps =
    flake8
commands =
    python -m flake8 --ignore=E501,E272,E241,E222,E221,F401,F403,W291 src/

[testenv:type-check]
description = Run type checking using `mypy`.
skip_install = true
setenv =
    MYPYPATH = {toxinidir}
deps =
    mypy
    numpy.typing
    parsec
    types-PyYAML
commands =
    python -m mypy type_stubs/ src/

[testenv:docs]
description = Build documentation.
skip_install = true
deps =
    numpy
    Cython
	sphinx
    sphinx_rtd_theme
    m2r2
changedir = docs
setenv =
    PROJ_VER={env:PROJ_VER}
commands =
    sphinx-build -j auto -b html source/ build/

[testenv:build]
description = Build source tarball and wheel for distribution.
skip_install = true
deps =
    build
commands =
    python -m build

[testenv:upload]
description = Upload build products to PyPI.
skip_install = true
depends = build
deps =
    twine
commands =
    twine upload dist/{env:PROJ_NAME}-{env:PROJ_VER}.tar.gz dist/{env:PROJ_NAME}-{env:PROJ_VER}-py3-none-any.whl<|MERGE_RESOLUTION|>--- conflicted
+++ resolved
@@ -26,11 +26,7 @@
     pytest
     pytest-xdist
     pytest-cov
-<<<<<<< HEAD
-    PyAMI/dist/pyibis_ami-7.2.1-py3-none-any.whl
-=======
     PyAMI/dist/pyibis_ami-7.2.2-py3-none-any.whl
->>>>>>> d4349de1
     typing_extensions
     py39-mac: enable @ https://github.com/capn-freako/PyBERT/raw/master/deps/enable-6.1.0.dev0-cp39-cp39-macosx_12_0_arm64.whl
     py310-mac: enable @ https://github.com/capn-freako/PyBERT/raw/master/deps/enable-6.1.0.dev0-cp310-cp310-macosx_12_0_arm64.whl
