--- conflicted
+++ resolved
@@ -977,13 +977,8 @@
     elif rs == 2:
         ntwk2 = ntwk.s21
     else:  # rs == 1
-<<<<<<< HEAD
-        ntwk2 = rf.one_port_2_two_port(ntwk)
-    H = ntwk2.interpolate_from_f(F).s[:, 0, 0]  # Why [0,0]?
-=======
         ntwk2 = ntwk
     H = ntwk2.interpolate_from_f(F).s[:, 0, 0]
->>>>>>> d5e8d9e7
     H = np.pad(H, (1, 0), "constant", constant_values=1.0)  # Presume d.c. value = 1.
     if windowed:
         window = get_window(6.0, 2 * len(H))[len(H) :]
