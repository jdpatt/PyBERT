"""
General signal processing utilities for PyBERT.

Original author: David Banas <capn.freako@gmail.com>
<<<<<<< HEAD
=======

>>>>>>> e4515eda
Original date:   June 16, 2024

Copyright (c) 2024 David Banas; all rights reserved World wide.

A partial extraction of the old `pybert/utility.py`, as part of a refactoring.
"""

import re
from typing import Optional

from numpy import (  # type: ignore
    arange,
    argmax,
    array,
    convolve,
    cos,
    cumsum,
    diff,
    mean,
    ones,
    pad,
    pi,
    roll,
    sign,
    where,
    zeros,
)
from numpy.fft import rfft  # type: ignore
from numpy.typing import NDArray  # type: ignore
from scipy.interpolate import interp1d
from scipy.signal import freqs, invres

from ..constants import Cvec, Rvec


def moving_average(a: Rvec, n: int = 3) -> Rvec:
    """
    Calculates a sliding average over the input vector.

    Uses a weighted averaging kernel, to preserve singularity
    of peak location in input data.

    Args:
        a: Input vector to be averaged.

    Keyword Args:
        n: Width of averaging window, in vector samples.
            Odd numbers work best.
            Default: 3

    Returns:
        The moving average of the input vector, leaving the input vector unchanged.

    Notes:
        1. The odd code is intended to "protect" the first/last elements
           of the input vector from the averaging process.
           In PyBERT those elements "collect" the missed edges when
           assembling the TIE.
           Because of this non-standard use, those bins shouldn't be
           included in averaging.
    """
    win = ones((n + 1) // 2)
    krnl = convolve(win, win)
    krnl = krnl / krnl.sum()
    res = convolve(a[1:-1], krnl, mode="same")
    return array([a[0]] + list(res) + [a[-1]])


def interp_time(ts: Rvec, xs: Rvec, sample_per: float) -> Rvec:
    """
    Resample time domain data, using linear interpolation.

    Args:
        ts: Original time values.
        xs: Original signal values.
        sample_per: System sample period (ts).

    Returns:
        Resampled waveform.
    """
    krnl = interp1d(ts, xs, kind="cubic", bounds_error=False, fill_value=0, assume_sorted=True)
    return krnl(arange(0, ts[-1], sample_per))


def import_time(filename: str, sample_per: float) -> Rvec:
    """
    Read in a time domain waveform file, resampling as appropriate, via
    linear interpolation.

    Args:
        filename: Name of waveform file to read in.
        sample_per: New sample interval

    Returns:
        Resampled waveform.
    """
    ts = []
    xs = []
    tmp = []
    with open(filename, mode="rU", encoding="utf-8") as file:
        for line in file:
            try:
                vals = [_f for _f in re.split("[, ;:]+", line) if _f]
                tmp = list(map(float, vals[0:2]))
                ts.append(tmp[0])
                xs.append(tmp[1])
            except Exception:  # pylint: disable=broad-exception-caught
                continue

    return interp_time(array(ts), array(xs), sample_per)


def pulse_center(p: Rvec, nspui: int) -> tuple[int, float]:
    """
    Determines the center of the pulse response, using the "Hula Hoop"
    algorithm (See SiSoft/Tellian's DesignCon 2016 paper.)

    Args:
        p: The single bit pulse response.
        nspui: The number of vector elements per unit interval.

    Returns:
        A pair containing

            - the estimated index at which the clock will sample the main lobe, and
            - the vertical threshold at which the main lobe is one UI wide.
    """
    div = 2.0
    p_max = p.max()
    thresh = p_max / div
    main_lobe_ixs = where(p > thresh)[0]
    if not main_lobe_ixs.size:  # Sometimes, the optimizer really whacks out.
        return (-1, 0)  # Flag this, by returning an impossible index.

    err = main_lobe_ixs[-1] - main_lobe_ixs[0] - nspui
    while err and div < 5000:
        div *= 2.0
        if err > 0:
            thresh += p_max / div
        else:
            thresh -= p_max / div
        main_lobe_ixs = where(p > thresh)[0]
        err = main_lobe_ixs[-1] - main_lobe_ixs[0] - nspui

    clock_pos = int(mean([main_lobe_ixs[0], main_lobe_ixs[-1]]))
    return (clock_pos, thresh)


def raised_cosine(x: Cvec) -> Cvec:
    "Apply raised cosine window to input."
    len_x = len(x)
    w = (array([cos(pi * n / len_x) for n in range(len_x)]) + 1) / 2
    return w * x


# pylint: disable=too-many-locals
def calc_resps(
    t: Rvec, h: Rvec, ui: float, f: Rvec, eps: float = 1e-18  # noqa: F405
) -> tuple[Rvec, Rvec, Cvec]:  # noqa: F405
    """
    From a uniformly sampled impulse response,
    calculate the: step, pulse, and frequency responses.

    Args:
        t: Time vector associated with ``h`` (s).
        h: Impulse response (V/sample).
        ui: Unit interval (s).
        f: Frequency vector associated w/ `H` (Hz).

    Keyword Args:
        eps: Threshold for floating point equality.
            Default: 1e-18

    Returns:
        Tuple containing

            - step,
            - pulse, and
            - frequency responses.

    Raises:
        ValueError: If ``t`` is not uniformly spaced.
        ValueError: If length of ``t`` is not at least length of ``h``.
        ValueError: If ``f`` is not uniformly spaced.
        ValueError: If ``f`` does not begin with zero.

    Notes:
        1. ``t`` is assumed to be uniformly spaced and monotonic.
        (It is *not* assumed to begin at zero.)
    """
    ddt = diff(diff(t))
    if any(ddt > eps):
        raise ValueError(f"`t` must be uniformly spaced! (Largest spacing difference: {max(ddt)})")
    if len(t) < len(h):
        raise ValueError(f"Length of `t` ({len(t)}) must be at least length of `h` ({len(h)})!")
    ddf = diff(diff(f))
    if any(ddf > eps):
        raise ValueError(f"`f` must be uniformly spaced! (Largest spacing difference: {max(ddf)})")
    if f[0] != 0:
        raise ValueError(f"`f` must begin at zero! (f[0] = {f[0]})")

    s = h.cumsum()
    ts = t[1] - t[0]
    nspui = int(ui / ts)
    p = s - pad(s[:-nspui], (nspui, 0), mode="constant", constant_values=0)

    tmax = 1 / f[1]
    n_samps = int(tmax / ts + 0.5)
    _h = h.copy()
    _h.resize(n_samps, refcheck=False)  # Accommodating Tox.
    H = rfft(_h)
    fmax = 0.5 / ts
    _f = arange(0, fmax + f[1], f[1])
    krnl = interp1d(_f, H, kind="linear", assume_sorted=True)
    _H = krnl(f)

    return (s, p, _H)


# pylint: disable=too-many-locals
def trim_impulse(
    g: Rvec, min_len: int = 0, max_len: int = 1000000, front_porch: int = 0, kept_energy: float = 0.999
) -> tuple[Rvec, int]:
    """
    Trim impulse response, for more useful display, by:

        - clipping off the tail, after given portion of the total first derivative power has been captured, and
        - enforcing a minimum "front porch" length if requested.

    Args:
        g: Response to trim.

    KeywordArgs:
        min_len: Minimum length of returned vector.
            Default: 0
        max_len: Maximum length of returned vector.
            Default: 1000000
        front_porch: Minimum allowed "front porch" length.
            Default: 0
        kept_energy: The portion of first derivative "energy" retained.
            Default: 99.9%

    Returns:
        A pair consisting of

            - the trimmed response, and
            - the index of the chosen starting position.
    """

    # Move main lobe to center, in case of any non-causality.
    len_g = len(g)
    half_len = len_g // 2
    if argmax(g) < len_g // 4:
        _g = roll(g, half_len)
    else:
        _g = g
    max_ix = argmax(_g)

    # Capture `kept_energy` of the total first derivative energy.
    diff_g = diff(_g)
    Ptot = sum(diff_g**2)
    half_residual_energy = 0.5 * (1 - kept_energy)
    Pbeg = half_residual_energy * Ptot
    Pend = (1 - half_residual_energy) * Ptot
    ix_beg = 0
    ix_end = 0
    P = 0
    while P < Pbeg:
        P += diff_g[ix_beg] ** 2
        ix_beg += 1
    ix_end = ix_beg
    while P < Pend and ix_end < len_g:
        P += diff_g[ix_end] ** 2
        ix_end += 1

    # Enforce minimum "front porch".
    if (max_ix - ix_beg) < front_porch:
        ix_beg = max(0, int(max_ix - front_porch))  # `int(...)` is for `mypy`.
    # Enforce minimum length.
    if (ix_end - ix_beg) < min_len:
        ix_end = min(len_g, ix_beg + min_len)
    # Enforce maximum length.
    if (ix_end - ix_beg) > max_len:
        ix_end = ix_beg + max_len

    return (_g[ix_beg:ix_end], ix_beg - half_len)


def make_ctle(
    rx_bw: float, peak_freq: float, peak_mag: float, w: Rvec
) -> tuple[Rvec, Cvec]:  # pylint: disable=too-many-arguments  # noqa: F405
    """
    Generate the frequency response of a continuous time linear equalizer (CTLE), given the:

        - signal path bandwidth,
        - peaking specification, and
        - list of frequencies of interest.

    Args:
        rx_bw: The natural (or, unequalized) signal path bandwidth (Hz).
        peak_freq: The location of the desired peak in the frequency response (Hz).
        peak_mag: The desired relative magnitude of the peak (dB).
        w: The list of frequencies of interest (rads./s).

    Returns:
        Tupple containing

            - w, the frequencies at which ``H`` has been sampled (rad./s), and
            - H, the resultant complex frequency response, at the given frequencies.

    Notes:
        1. We use the 'invres()' function from scipy.signal, as it suggests
        itself as a natural approach, given our chosen use model of having
        the user provide the peaking frequency and degree of peaking.
        That is, we define our desired frequency response using one zero and two poles, where

            - The pole locations are equal to

                - the signal path natural bandwidth, and
                - the user specified peaking frequency.

            - The zero location is chosen, so as to provide the desired degree of peaking.
    """

    p2 = -2.0 * pi * rx_bw
    p1 = -2.0 * pi * peak_freq
    z = p1 / pow(10.0, peak_mag / 20.0)
    if p2 != p1:
        r1 = (z - p1) / (p2 - p1)
        r2 = 1 - r1
    else:
        r1 = -1.0
        r2 = z - p1
    b, a = invres([r1, r2], [p1, p2], [])
    w, H = freqs(b, a, w)
    H /= max(abs(H))

    return (w, H)


# pylint: disable=too-many-arguments,too-many-locals,too-many-positional-arguments
def calc_eye(
    ui: float, samps_per_ui: int, height: int, ys: Rvec, y_max: float, clock_times: Optional[Rvec] = None
) -> NDArray:
    """
    Calculates the "eye" diagram of the input signal vector.

    Args:
        ui: unit interval (s)
        samps_per_ui: # of samples per unit interval
        height: height of output image data array
        ys: signal vector of interest
        y_max: max. +/- vertical extremity of plot (voltage range will be -y_max to +y_max)

    Keyword Args:
        clock_times: Vector of clock times to use for eye centers.
            If not provided, just use mean zero-crossing and assume constant UI and no phase jumps.
            (This allows the same function to be used for eye diagram
            creation, for both pre and post-CDR signals.)
            Default: None

    Returns:
        The "heat map" representing the eye diagram.
        Each grid location contains a value indicating the number of times the signal passed through that location.
    """

    # List/array necessities.
    ys = array(ys)

    # Intermediate variable calculation.
    tsamp = ui / samps_per_ui

    # Adjust the scaling.
    width = 2 * samps_per_ui
    # Map voltage range (-y_max to +y_max) to image coordinates (0 to height-1)
    # Ensure we have enough resolution for the voltage range
    y_scale = (height - 1) / (2 * y_max)  # pixels per volt
    y_offset = (height - 1) / 2  # center of image (0V)

    # Generate the "heat" picture array.
    img_array = zeros([height, width])
    if clock_times is not None:
        for clock_time in clock_times:
            first_ix = int(clock_time // tsamp)
            if first_ix + 2 * samps_per_ui > len(ys):
                break
            for i, y in enumerate(ys[first_ix : first_ix + 2 * samps_per_ui]):
                # Map voltage to image coordinate, ensuring it stays within bounds
                # and properly centered around 0V
                img_y = int(y * y_scale + y_offset + 0.5)
                if 0 <= img_y < height:
                    img_array[img_y, i] += 1
    else:
        start_ix = where(diff(sign(ys)))[0][0] + samps_per_ui // 2
        last_first_ix = len(ys) - 2 * samps_per_ui
        for first_ix in range(start_ix, last_first_ix, samps_per_ui):
            for i, y in enumerate(ys[first_ix : first_ix + 2 * samps_per_ui]):
                # Map voltage to image coordinate, ensuring it stays within bounds
                # and properly centered around 0V
                img_y = int(y * y_scale + y_offset + 0.5)
                if 0 <= img_y < height:
                    img_array[img_y, i] += 1

    return img_array


def make_uniform(t: Rvec, jitter: Rvec, ui: float, nbits: int) -> tuple[Rvec, list[int]]:
    """
    Make the jitter vector uniformly sampled in time, by zero-filling where
    necessary.

    The trick, here, is creating a uniformly sampled input vector for the FFT operation,
    since the jitter samples are almost certainly not uniformly sampled.
    We do this by simply zero padding the missing samples.

    Args:
        t: The sample times for the 'jitter' vector.
        jitter: The input jitter samples.
        ui: The nominal unit interval.
        nbits: The desired number of unit intervals, in the time domain.

    Returns:
        A pair consisting of

            - The uniformly sampled, zero padded jitter vector.
            - The indices where y is valid (i.e. - not zero padded).
    """

    if len(t) < len(jitter):
        jitter = jitter[: len(t)]

    run_lengths = list(map(int, diff(t) / ui + 0.5))
    valid_ix = [0] + list(cumsum(run_lengths))
    valid_ix = [x for x in valid_ix if x < nbits]
    missing = where(array(run_lengths) > 1)[0]
    num_insertions = 0
    _jitter = list(jitter)  # Because we use 'insert'.

    for i in missing:
        for _ in range(run_lengths[i] - 1):
            _jitter.insert(i + 1 + num_insertions, 0.0)
            num_insertions += 1

    if len(_jitter) < nbits:
        _jitter.extend([0.0] * (nbits - len(_jitter)))
    if len(_jitter) > nbits:
        _jitter = _jitter[:nbits]

    return array(_jitter), valid_ix<|MERGE_RESOLUTION|>--- conflicted
+++ resolved
@@ -2,10 +2,6 @@
 General signal processing utilities for PyBERT.
 
 Original author: David Banas <capn.freako@gmail.com>
-<<<<<<< HEAD
-=======
-
->>>>>>> e4515eda
 Original date:   June 16, 2024
 
 Copyright (c) 2024 David Banas; all rights reserved World wide.
