"""Simulation configuration data encapsulation, for PyBERT.

Original Author: David Banas <capn.freako@gmail.com>

Original Date:   5 May 2017

This Python script provides a data structure for encapsulating the
simulation configuration data of a PyBERT instance. It was first
created, as a way to facilitate easier pickling, so that a particular
configuration could be saved and later restored.

Copyright (c) 2017 by David Banas; All rights reserved World wide.
"""

import logging
import pickle
import time
import warnings
from datetime import datetime
from pathlib import Path
from typing import TYPE_CHECKING, Union

from pybert import __version__
from pybert.constants import gPeakFreq, gPeakMag
from pybert.models.buffer import Receiver, Transmitter
from pybert.models.channel import Channel
from pybert.models.stimulus import BitPattern, ModulationType

if TYPE_CHECKING:
    from pybert.pybert import PyBERT

import yaml

from pybert.constants import gPeakFreq, gPeakMag

# TODO: Add a v7 to v8 migration method.

logger = logging.getLogger(__name__)


class InvalidConfigFileType(Exception):
    """Raised when a filetype that isn't supported is used when trying to load
    or save files.."""


# These are different for now to allow users to "upgrade" their configuration file.

CONFIG_LOAD_WILDCARD = ";;".join(
    [
        "Yaml Config (*.yaml;*.yml)|*.yaml;*.yml",
        "All files (*)|*",
    ]
)
"""This sets the supported file types in the GUI's loading dialog."""

CONFIG_SAVE_WILDCARD = ";;".join(
    [
        "Yaml Config (*.yaml;*.yml)|*.yaml;*.yml",
        "All files (*)|*",
    ]
)
"""This sets the supported file types in the GUI's save-as dialog."""


class Configuration:  # pylint: disable=too-many-instance-attributes
    """PyBERT simulation configuration data encapsulation class.

    This class is used to encapsulate that subset of the configuration
    data for a PyBERT instance, which is to be saved when the user
    clicks the "Save Config." button.
    """

    def __init__(
        self, the_PyBERT: "PyBERT", date_created: str = time.asctime(), version: str = __version__
    ):  # pylint: disable=too-many-statements
        """Copy just that subset of the supplied PyBERT instance's __dict__,
        which should be saved."""

        # Generic Information
        self.date_created = date_created
        self.version = version

        # Simulation Control
        self.bit_rate = the_PyBERT.bit_rate
        self.nbits = the_PyBERT.nbits
        self.pattern = the_PyBERT.pattern.name
        self.seed = the_PyBERT.seed
        self.nspui = the_PyBERT.nspui
        self.eye_bits = the_PyBERT.eye_bits
        self.mod_type = the_PyBERT.mod_type.value

        # Tx
        self.vod = the_PyBERT.vod
        self.pn_mag = the_PyBERT.pn_mag
        self.pn_freq = the_PyBERT.pn_freq
        self.rn = the_PyBERT.rn
        tx_taps = []
        for tap in the_PyBERT.tx_taps:
            tx_taps.append((tap.enabled, tap.value, tap.min_val, tap.max_val))
        self.tx_taps = tx_taps
        self.tx_tap_tuners = []
        for tap in the_PyBERT.tx_tap_tuners:
            self.tx_tap_tuners.append((tap.enabled, tap.pos, tap.min_val, tap.max_val, tap.step))

        # Rx
        self.use_ctle_file = the_PyBERT.use_ctle_file
        self.ctle_file = the_PyBERT.ctle_file
        self.rx_bw = the_PyBERT.rx_bw
        self.peak_freq = the_PyBERT.peak_freq
        self.peak_mag = the_PyBERT.peak_mag
        self.ctle_enable = the_PyBERT.ctle_enable
<<<<<<< HEAD

        # Serialize transmitter and receiver buffers
        self.transmitter = the_PyBERT.tx.to_dict()
        self.channel = the_PyBERT.channel.to_dict()
        self.receiver = the_PyBERT.rx.to_dict()
=======
        self.rx_use_ami = the_PyBERT.rx_use_ami
        self.rx_use_ts4 = the_PyBERT.rx_use_ts4
        self.rx_use_getwave = the_PyBERT.rx_use_getwave
        self.rx_ami_file = the_PyBERT.rx_ami_file
        self.rx_dll_file = the_PyBERT.rx_dll_file
        self.rx_ibis_file = the_PyBERT.rx_ibis_file
        self.rx_use_ibis = the_PyBERT.rx_use_ibis
        self.rx_use_viterbi = the_PyBERT.rx_use_viterbi
        self.rx_viterbi_symbols = the_PyBERT.rx_viterbi_symbols
>>>>>>> e4515eda

        # DFE
        self.sum_ideal = the_PyBERT.sum_ideal
        self.decision_scaler = the_PyBERT.decision_scaler
        self.gain = the_PyBERT.gain
        self.n_ave = the_PyBERT.n_ave
        self.sum_bw = the_PyBERT.sum_bw
        self.use_agc = the_PyBERT.use_agc

        # CDR
        self.delta_t = the_PyBERT.delta_t
        self.alpha = the_PyBERT.alpha
        self.n_lock_ave = the_PyBERT.n_lock_ave
        self.rel_lock_tol = the_PyBERT.rel_lock_tol
        self.lock_sustain = the_PyBERT.lock_sustain

        # Analysis
        self.thresh = the_PyBERT.thresh

        # Optimization
        self.rx_bw_tune = the_PyBERT.rx_bw_tune
        self.peak_freq_tune = the_PyBERT.peak_freq_tune
        self.peak_mag_tune = the_PyBERT.peak_mag_tune
        self.min_mag_tune = the_PyBERT.min_mag_tune
        self.max_mag_tune = the_PyBERT.max_mag_tune
        self.step_mag_tune = the_PyBERT.step_mag_tune
        self.ctle_enable_tune = the_PyBERT.ctle_enable_tune
        self.dfe_tap_tuners = []
        for tap in the_PyBERT.dfe_tap_tuners:
            self.dfe_tap_tuners.append((tap.enabled, tap.min_val, tap.max_val))

    @classmethod
    def create_default_config(cls):
        """Create a PyBertCfg instance with default values."""
        config = cls.__new__(cls)

        # Generic Information
        config.date_created = datetime.now().strftime("%c")
        config.version = __version__
        # Simulation Control
        config.bit_rate = 10.0  # Gbps
        config.nbits = 15000
        config.eye_bits = 10160
        config.pattern = BitPattern.PRBS7.name
        config.seed = 1
        config.nspui = 32
        config.mod_type = ModulationType.NRZ.value
        config.thresh = 3.0

        # Tx
        config.vod = 1.0  # V
        config.pn_mag = 0.1  # V
        config.pn_freq = 11.0  # MHz
        config.rn = 0.1  # V
        config.tx_taps = [
            (True, 0.0, -0.05, 0.05),  # Pre-tap3
            (True, 0.0, -0.1, 0.1),  # Pre-tap2
            (True, 0.0, -0.2, 0.2),  # Pre-tap1
            (True, 0.0, -0.2, 0.2),  # Post-tap1
            (True, 0.0, -0.1, 0.1),  # Post-tap2
            (True, 0.0, -0.05, 0.05),  # Post-tap3
        ]
        config.tx_tap_tuners = [
            (True, -3, -0.05, 0.05, 0.025),
            (True, -2, -0.1, 0.1, 0.05),
            (True, -1, -0.2, 0.2, 0.1),
            (True, 1, -0.2, 0.2, 0.1),
            (True, 2, -0.1, 0.1, 0.05),
            (True, 3, -0.05, 0.05, 0.025),
        ]
        # Default transmitter configuration
        config.transmitter = {
            "impedance": 100,
            "capacitance": 0.5,
            "inductance": 0,
            "ibis_file": None,
            "use_ami": False,
            "use_ts4": False,
            "use_getwave": False,
            "use_ibis": False,
            "ami_file": None,
            "dll_file": None,
        }
        # Default channel configuration
        config.channel = {
            "f_max": 40.0,  # GHz
            "f_step": 10.0,  # MHz
            "use_ch_file": False,
            "elements": [],
            "impulse_length": 0.0,
            "Rdc": 0.1876,  # Ohms/m
            "w0": 10e6,  # rads/s
            "R0": 1.452,  # Ohms/m
            "Theta0": 0.02,
            "Z0": 100.0,  # Ohms
            "v0": 0.67,  # c
            "l_ch": 0.5,  # m
            "renumber": False,
            "use_window": False,
        }
        # Rx
        config.use_ctle_file = False
        config.ctle_file = ""
        config.rx_bw = 12.0  # GHz
        config.peak_freq = gPeakFreq  # GHz
        config.peak_mag = gPeakMag  # dB
        config.ctle_enable = True
        # Default receiver configuration
        config.receiver = {
            "impedance": 100,
            "capacitance": 0.5,
            "inductance": 0,
            "ac_coupling": 1.0,
            "use_clocks": False,
            "ibis_file": None,
            "use_ami": False,
            "use_ts4": False,
            "use_getwave": False,
            "use_ibis": False,
            "ami_file": None,
            "dll_file": None,
        }
        # DFE
        config.sum_ideal = True
        config.decision_scaler = 0.5  # V
        config.gain = 0.2
        config.n_ave = 100
        config.sum_bw = 12.0  # GHz
        # CDR
        config.delta_t = 0.1  # ps
        config.alpha = 0.01
        config.n_lock_ave = 500
        config.rel_lock_tol = 0.1
        config.lock_sustain = 500
        # Optimization
        config.rx_bw_tune = 12.0  # GHz
        config.peak_freq_tune = gPeakFreq  # GHz
        config.peak_mag_tune = gPeakMag  # dB
        config.min_mag_tune = 2.0  # dB
        config.max_mag_tune = 12.0  # dB
        config.step_mag_tune = 1.0  # dB
        config.ctle_enable_tune = True
        config.dfe_tap_tuners = [
            (True, 0.1, 0.4),  # Tap1
            (True, -0.15, 0.15),  # Tap2
            (True, -0.05, 0.1),  # Tap3
            (True, -0.05, 0.1),  # Tap4
            (True, -0.05, 0.1),  # Tap5
            (False, -0.05, 0.1),  # Tap6
            (False, -0.05, 0.1),  # Tap7
            (False, -0.05, 0.1),  # Tap8
            (False, -0.05, 0.1),  # Tap9
            (False, -0.05, 0.1),  # Tap10
            (False, -0.05, 0.1),  # Tap11
            (False, -0.05, 0.1),  # Tap12
            (False, -0.05, 0.1),  # Tap13
            (False, -0.05, 0.1),  # Tap14
            (False, -0.05, 0.1),  # Tap15
            (False, -0.05, 0.1),  # Tap16
            (False, -0.05, 0.1),  # Tap17
            (False, -0.05, 0.1),  # Tap18
            (False, -0.05, 0.1),  # Tap19
            (False, -0.05, 0.1),  # Tap20
        ]
        return config

    @staticmethod
    def apply_default_config(pybert: "PyBERT") -> None:
        """Apply default configuration to a PyBERT instance.

        Args:
            pybert: The PyBERT instance to configure with defaults
        """
        default_config = Configuration.create_default_config()
        Configuration.load_from_config(default_config, pybert)
        logger.info("Default configuration applied.")

    @staticmethod
    def load_from_config(config: "Configuration", pybert: "PyBERT") -> None:
        """Apply configuration from a PyBertCfg instance to a PyBERT instance.

        This is similar to load_from_file but works with a config object instead
        of loading from a file.

        Args:
            config: The configuration object to apply
            pybert: The PyBERT instance to configure
        """
        # Apply values back into pybert using `setattr`.
        for prop, value in vars(config).items():
            # TODO: We need to ensure the tap numbers are set first then iterate this way.
            if prop == "tx_taps":
                for count, (enabled, val, min_val, max_val) in enumerate(value):
                    if count < len(pybert.tx_taps):
                        setattr(pybert.tx_taps[count], "enabled", enabled)
                        setattr(pybert.tx_taps[count], "value", val)
                        setattr(pybert.tx_taps[count], "min_val", min_val)
                        setattr(pybert.tx_taps[count], "max_val", max_val)
            elif prop == "tx_tap_tuners":
                for count, (enabled, pos, min_val, max_val, step) in enumerate(value):
                    if count < len(pybert.tx_tap_tuners):
                        setattr(pybert.tx_tap_tuners[count], "enabled", enabled)
                        setattr(pybert.tx_tap_tuners[count], "pos", pos)
                        setattr(pybert.tx_tap_tuners[count], "min_val", min_val)
                        setattr(pybert.tx_tap_tuners[count], "max_val", max_val)
                        setattr(pybert.tx_tap_tuners[count], "step", step)
            elif prop == "dfe_tap_tuners":
                for count, (enabled, min_val, max_val) in enumerate(value):
                    if count < len(pybert.dfe_tap_tuners):
                        setattr(pybert.dfe_tap_tuners[count], "enabled", enabled)
                        setattr(pybert.dfe_tap_tuners[count], "min_val", min_val)
                        setattr(pybert.dfe_tap_tuners[count], "max_val", max_val)
            elif prop in ("version", "date_created"):
                pass  # Just including it for some good housekeeping.  Not currently used.
            elif prop == "mod_type":
                setattr(pybert, prop, ModulationType(value))
            elif prop == "pattern":
                setattr(pybert, prop, BitPattern[value])
            elif prop == "transmitter":
                # Load transmitter configuration using buffer deserialization
                logger.debug(f"Loading transmitter configuration: {value}")
                pybert.tx = Transmitter.from_dict(value)
            elif prop == "channel":
                logger.debug(f"Loading channel configuration: {value}")
                pybert.channel = Channel.from_dict(value)
            elif prop == "receiver":
                # Load receiver configuration using buffer deserialization
                logger.debug(f"Loading receiver configuration: {value}")
                pybert.rx = Receiver.from_dict(value)
            else:
                setattr(pybert, prop, value)

    @staticmethod
    def load_from_file(filepath: str | Path, pybert):  # pylint: disable=too-many-branches
        """Apply all of the configuration settings to the pybert instance.

        Confirms that the file actually exists, is the correct extension and
        attempts to set the values back in pybert.

        Args:
            filepath: The full filepath including the extension to save too.
            pybert: instance of the main app
        """
        filepath = Path(filepath)  # incase a string was passed convert to a path.

        try:
            if not filepath.exists():
                raise FileNotFoundError(f"{filepath} does not exist.")

            # If its a valid extension load it.
            if filepath.suffix in [".yaml", ".yml"]:
                with open(filepath, "r", encoding="UTF-8") as yaml_file:
                    user_config = yaml.load(yaml_file, Loader=yaml.Loader)
            elif filepath.suffix == ".pybert_cfg":
                warnings.warn(
                    "Using pickle for configuration is not suggested and will be removed in a later release.",
                    DeprecationWarning,
                    stacklevel=2,
                )
                with open(filepath, "rb") as pickle_file:
                    user_config = pickle.load(pickle_file)
            else:
                raise InvalidConfigFileType("Pybert does not support this file type.")

            # Right now the loads deserialize back into a `PyBertCfg` class.
            if not isinstance(user_config, Configuration):
                raise ValueError("The data structure read in is NOT of type: PyBertCfg!")

            Configuration.load_from_config(user_config, pybert)
            logger.info("Loaded configuration.")
        except InvalidConfigFileType:
            logger.error("This filetype is not currently supported.")
        except (FileNotFoundError, ValueError) as err:
            logger.error("Failed to load configuration. See the console for more detail.")
            logger.exception(str(err))

    def save(self, filepath: str | Path):
        """Save out pybert's current configuration to a file.

        The extension must match a yaml file extension or it will still raise
        an invalid file type.  Additional filetypes can be added/supported by
        just adding another if statement and adding to `CONFIG_FILEDIALOG_WILDCARD`.

        Args:
            filepath: The full filepath including the extension to save too.
        """
        filepath = Path(filepath)  # incase a string was passed convert to a path.

        try:
            if filepath.suffix in [".yaml", ".yml"]:
                with open(filepath, "w", encoding="UTF-8") as yaml_file:
                    yaml.dump(self, yaml_file, indent=4, sort_keys=False)
                logger.info("Configuration saved.")
            else:
                raise InvalidConfigFileType("Pybert does not support this file type.")
        except InvalidConfigFileType as err:
            logger.error(f"Failed to save configuration:\n\t{err}")
        except (yaml.YAMLError, OSError, IOError) as err:
            logger.error(f"Failed to save configuration:\n\t{err}")<|MERGE_RESOLUTION|>--- conflicted
+++ resolved
@@ -109,23 +109,13 @@
         self.peak_freq = the_PyBERT.peak_freq
         self.peak_mag = the_PyBERT.peak_mag
         self.ctle_enable = the_PyBERT.ctle_enable
-<<<<<<< HEAD
 
         # Serialize transmitter and receiver buffers
         self.transmitter = the_PyBERT.tx.to_dict()
         self.channel = the_PyBERT.channel.to_dict()
         self.receiver = the_PyBERT.rx.to_dict()
-=======
-        self.rx_use_ami = the_PyBERT.rx_use_ami
-        self.rx_use_ts4 = the_PyBERT.rx_use_ts4
-        self.rx_use_getwave = the_PyBERT.rx_use_getwave
-        self.rx_ami_file = the_PyBERT.rx_ami_file
-        self.rx_dll_file = the_PyBERT.rx_dll_file
-        self.rx_ibis_file = the_PyBERT.rx_ibis_file
-        self.rx_use_ibis = the_PyBERT.rx_use_ibis
         self.rx_use_viterbi = the_PyBERT.rx_use_viterbi
         self.rx_viterbi_symbols = the_PyBERT.rx_viterbi_symbols
->>>>>>> e4515eda
 
         # DFE
         self.sum_ideal = the_PyBERT.sum_ideal
