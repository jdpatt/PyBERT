[build-system]
requires = ["setuptools>=77.0"]
build-backend = "setuptools.build_meta"

[project]
name = "pipbert"
description = "Serial communication link bit error rate tester simulator, written in Python."
version = "7.2.2"
# dynamic = ["version"]
authors = [ {name = "David Banas",     email = "capn.freako@gmail.com"}
          , {name = "David Patterson"}
          ]

readme = "README.md"
requires-python = ">=3.10,<3.13"
license = "BSD-3-Clause"
dependencies = [
    "kiwisolver",
<<<<<<< HEAD
    "pyibis-ami>=7.2.1",
=======
    "pyibis-ami>=7.2.2",
>>>>>>> d4349de1
    "pyside6<6.7",
    "pyyaml>=6",
    "scikit-rf>=0.29",
    "typing_extensions",
]
keywords=["bert", "communication", "simulator"]
classifiers=[
    "Development Status :: 5 - Production/Stable",
    "Environment :: Console",
    "Intended Audience :: Developers",
    "Intended Audience :: Education",
    "Intended Audience :: Telecommunications Industry",
    "Intended Audience :: Science/Research",
    "Operating System :: OS Independent",
    "Programming Language :: Python",
    "Programming Language :: Python :: 3.10",
    "Programming Language :: Python :: 3.11",
    "Programming Language :: Python :: 3.12",
    "Programming Language :: Python :: Implementation :: CPython",
    "Topic :: Adaptive Technologies",
    "Topic :: Scientific/Engineering",
    "Topic :: Scientific/Engineering :: Electronic Design Automation (EDA)",
    "Topic :: Scientific/Engineering :: Visualization",
    "Topic :: System :: Emulators",
    "Topic :: System :: Networking",
    "Topic :: Utilities"
]

[project.urls]
Wiki = "https://github.com/capn-freako/PyBERT/wiki"
Installation = "https://github.com/capn-freako/PyBERT/wiki/instant_gratification"
FAQ = "https://github.com/capn-freako/PyBERT/wiki/pybert_faq"
GitHub = "https://github.com/capn-freako/PyBERT"
PyPi = "https://pypi.org/project/PipBERT/"

[project.scripts]
pybert = "pybert.cli:cli"

[tool.setuptools.packages.find]
where = ["src"]

[tool.black]
line-length = 119

[tool.isort]
# profile = "black"
known_first_party = ["pybert", "pyibisami"]
known_third_party = ["enable", "chaco"]

[tool.docformatter]
wrap-summaries = 0

[tool.pytest.ini_options]
minversion = "7.0"
addopts = "-vv --durations=3"
xfail_strict=true

[tool.pylint.master]
fail-under = 9.0

[tool.pylint.messages_control]
disable = [
    "invalid-name",
    "line-too-long",
]

[tool.pylint.format]
max-line-length = 119

[tool.pydocstyle]
ignore = [
    "D105", # Missing docstring in magic method
    "D107", # Missing docstring in __init__
]

[[tool.mypy.overrides]]
module = [
    "scipy.*",
    "skrf.*",
    "chaco.*",
    "enable.*",
    "pyface.*",
    "traits.*",
    "traitsui.*"
]
ignore_missing_imports = true<|MERGE_RESOLUTION|>--- conflicted
+++ resolved
@@ -16,11 +16,7 @@
 license = "BSD-3-Clause"
 dependencies = [
     "kiwisolver",
-<<<<<<< HEAD
-    "pyibis-ami>=7.2.1",
-=======
     "pyibis-ami>=7.2.2",
->>>>>>> d4349de1
     "pyside6<6.7",
     "pyyaml>=6",
     "scikit-rf>=0.29",
